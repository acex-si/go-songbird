// (c) 2019-2020, Ava Labs, Inc. All rights reserved.
// See the file LICENSE for licensing terms.

package database

import (
	"bytes"
	"crypto/rand"
	"testing"

<<<<<<< HEAD
	"github.com/stretchr/testify/assert"
=======
	"github.com/ava-labs/avalanchego/utils/units"
>>>>>>> 5648b7ec
)

// Tests is a list of all database tests
var Tests = []func(t *testing.T, db Database){
	TestSimpleKeyValue,
	TestKeyEmptyValue,
	TestSimpleKeyValueClosed,
	TestBatchPut,
	TestBatchDelete,
	TestBatchReset,
	TestBatchReuse,
	TestBatchRewrite,
	TestBatchReplay,
	TestBatchInner,
	TestBatchLargeSize,
	TestIterator,
	TestIteratorStart,
	TestIteratorPrefix,
	TestIteratorStartPrefix,
	TestIteratorMemorySafety,
	TestIteratorClosed,
	TestIteratorError,
	TestIteratorErrorAfterRelease,
	TestStatNoPanic,
	TestCompactNoPanic,
	TestMemorySafetyDatabase,
	TestMemorySafetyBatch,
}

// TestSimpleKeyValue tests to make sure that simple Put + Get + Delete + Has
// calls return the expected values.
func TestSimpleKeyValue(t *testing.T, db Database) {
	key := []byte("hello")
	value := []byte("world")

	if has, err := db.Has(key); err != nil {
		t.Fatalf("Unexpected error on db.Has: %s", err)
	} else if has {
		t.Fatalf("db.Has unexpectedly returned true on key %s", key)
	} else if v, err := db.Get(key); err != ErrNotFound {
		t.Fatalf("Expected %s on db.Get for missing key %s. Returned 0x%x", ErrNotFound, key, v)
	} else if err := db.Delete(key); err != nil {
		t.Fatalf("Unexpected error on db.Delete: %s", err)
	}

	if err := db.Put(key, value); err != nil {
		t.Fatalf("Unexpected error on db.Put: %s", err)
	}

	if has, err := db.Has(key); err != nil {
		t.Fatalf("Unexpected error on db.Has: %s", err)
	} else if !has {
		t.Fatalf("db.Has unexpectedly returned false on key %s", key)
	} else if v, err := db.Get(key); err != nil {
		t.Fatalf("Unexpected error on db.Get: %s", err)
	} else if !bytes.Equal(value, v) {
		t.Fatalf("db.Get: Returned: 0x%x ; Expected: 0x%x", v, value)
	}

	if err := db.Delete(key); err != nil {
		t.Fatalf("Unexpected error on db.Delete: %s", err)
	}

	if has, err := db.Has(key); err != nil {
		t.Fatalf("Unexpected error on db.Has: %s", err)
	} else if has {
		t.Fatalf("db.Has unexpectedly returned true on key %s", key)
	} else if v, err := db.Get(key); err != ErrNotFound {
		t.Fatalf("Expected %s on db.Get for missing key %s. Returned 0x%x", ErrNotFound, key, v)
	} else if err := db.Delete(key); err != nil {
		t.Fatalf("Unexpected error on db.Delete: %s", err)
	}
}

func TestKeyEmptyValue(t *testing.T, db Database) {
	assert := assert.New(t)

	key := []byte("hello")
	val := []byte(nil)

	_, err := db.Get(key)
	assert.Equal(ErrNotFound, err)

	err = db.Put(key, val)
	assert.NoError(err)

	value, err := db.Get(key)
	assert.NoError(err)
	assert.Len(value, len(val))
}

// TestSimpleKeyValueClosed tests to make sure that Put + Get + Delete + Has
// calls return the correct error when the database has been closed.
func TestSimpleKeyValueClosed(t *testing.T, db Database) {
	key := []byte("hello")
	value := []byte("world")

	if has, err := db.Has(key); err != nil {
		t.Fatalf("Unexpected error on db.Has: %s", err)
	} else if has {
		t.Fatalf("db.Has unexpectedly returned true on key %s", key)
	} else if v, err := db.Get(key); err != ErrNotFound {
		t.Fatalf("Expected %s on db.Get for missing key %s. Returned 0x%x", ErrNotFound, key, v)
	} else if err := db.Delete(key); err != nil {
		t.Fatalf("Unexpected error on db.Delete: %s", err)
	}

	if err := db.Put(key, value); err != nil {
		t.Fatalf("Unexpected error on db.Put: %s", err)
	}

	if has, err := db.Has(key); err != nil {
		t.Fatalf("Unexpected error on db.Has: %s", err)
	} else if !has {
		t.Fatalf("db.Has unexpectedly returned false on key %s", key)
	} else if v, err := db.Get(key); err != nil {
		t.Fatalf("Unexpected error on db.Get: %s", err)
	} else if !bytes.Equal(value, v) {
		t.Fatalf("db.Get: Returned: 0x%x ; Expected: 0x%x", v, value)
	}

	if err := db.Close(); err != nil {
		t.Fatalf("Unexpected error on db.Close: %s", err)
	}

	if _, err := db.Has(key); err != ErrClosed {
		t.Fatalf("Expected %s on db.Has after close", ErrClosed)
	} else if _, err := db.Get(key); err != ErrClosed {
		t.Fatalf("Expected %s on db.Get after close", ErrClosed)
	} else if err := db.Put(key, value); err != ErrClosed {
		t.Fatalf("Expected %s on db.Put after close", ErrClosed)
	} else if err := db.Delete(key); err != ErrClosed {
		t.Fatalf("Expected %s on db.Delete after close", ErrClosed)
	} else if err := db.Close(); err != ErrClosed {
		t.Fatalf("Expected %s on db.Close after close", ErrClosed)
	}
}

// TestMemorySafetyDatabase ensures it is safe to modify a key after passing it
// to Database.Put and Database.Get.
func TestMemorySafetyDatabase(t *testing.T, db Database) {
	key := []byte("key")
	value := []byte("value")
	key2 := []byte("key2")
	value2 := []byte("value2")

	// Put both K/V pairs in the database
	if err := db.Put(key, value); err != nil {
		t.Fatal(err)
	} else if err := db.Put(key2, value2); err != nil {
		t.Fatal(err)
	}
	// Get the value for [key]
	gotVal, err := db.Get(key)
	if err != nil {
		t.Fatalf("should have been able to get value but got %s", err)
	} else if !bytes.Equal(gotVal, value) {
		t.Fatal("got the wrong value")
	}
	// Modify [key]; make sure the value we got before hasn't changed
	key = key2
	gotVal2, err := db.Get(key)
	switch {
	case err != nil:
		t.Fatal(err)
	case !bytes.Equal(gotVal2, value2):
		t.Fatal("got wrong value")
	case !bytes.Equal(gotVal, value):
		t.Fatal("value changed")
	}
	// Reset [key] to its original value and make sure it's correct
	key = []byte("key")
	gotVal, err = db.Get(key)
	if err != nil {
		t.Fatalf("should have been able to get value but got %s", err)
	} else if !bytes.Equal(gotVal, value) {
		t.Fatal("got the wrong value")
	}
}

// TestBatchPut tests to make sure that batched writes work as expected.
func TestBatchPut(t *testing.T, db Database) {
	key := []byte("hello")
	value := []byte("world")

	batch := db.NewBatch()
	if batch == nil {
		t.Fatalf("db.NewBatch returned nil")
	}

	if err := batch.Put(key, value); err != nil {
		t.Fatalf("Unexpected error on batch.Put: %s", err)
	} else if size := batch.Size(); size <= 0 {
		t.Fatalf("batch.Size: Returned: %d ; Expected: > 0", size)
	}

	if err := batch.Write(); err != nil {
		t.Fatalf("Unexpected error on batch.Write: %s", err)
	}

	if has, err := db.Has(key); err != nil {
		t.Fatalf("Unexpected error on db.Has: %s", err)
	} else if !has {
		t.Fatalf("db.Has unexpectedly returned false on key %s", key)
	} else if v, err := db.Get(key); err != nil {
		t.Fatalf("Unexpected error on db.Get: %s", err)
	} else if !bytes.Equal(value, v) {
		t.Fatalf("db.Get: Returned: 0x%x ; Expected: 0x%x", v, value)
	} else if err := db.Delete(key); err != nil {
		t.Fatalf("Unexpected error on db.Delete: %s", err)
	}

	if batch = db.NewBatch(); batch == nil {
		t.Fatalf("db.NewBatch returned nil")
	} else if err := batch.Put(key, value); err != nil {
		t.Fatalf("Unexpected error on batch.Put: %s", err)
	} else if err := db.Close(); err != nil {
		t.Fatalf("Error while closing the database: %s", err)
	} else if err := batch.Write(); err != ErrClosed {
		t.Fatalf("Expected %s on batch.Write", ErrClosed)
	}
}

// TestBatchDelete tests to make sure that batched deletes work as expected.
func TestBatchDelete(t *testing.T, db Database) {
	key := []byte("hello")
	value := []byte("world")

	if err := db.Put(key, value); err != nil {
		t.Fatalf("Unexpected error on db.Put: %s", err)
	}

	batch := db.NewBatch()
	if batch == nil {
		t.Fatalf("db.NewBatch returned nil")
	}

	if err := batch.Delete(key); err != nil {
		t.Fatalf("Unexpected error on batch.Delete: %s", err)
	}

	if err := batch.Write(); err != nil {
		t.Fatalf("Unexpected error on batch.Write: %s", err)
	}

	if has, err := db.Has(key); err != nil {
		t.Fatalf("Unexpected error on db.Has: %s", err)
	} else if has {
		t.Fatalf("db.Has unexpectedly returned true on key %s", key)
	} else if v, err := db.Get(key); err != ErrNotFound {
		t.Fatalf("Expected %s on db.Get for missing key %s. Returned 0x%x", ErrNotFound, key, v)
	} else if err := db.Delete(key); err != nil {
		t.Fatalf("Unexpected error on db.Delete: %s", err)
	}
}

// TestMemorySafetyDatabase ensures it is safe to modify a key after passing it
// to Batch.Put.
func TestMemorySafetyBatch(t *testing.T, db Database) {
	key := []byte("hello")
	value := []byte("world")
	valueCopy := []byte("world")

	batch := db.NewBatch()
	if batch == nil {
		t.Fatalf("db.NewBatch returned nil")
	}

	// Put a key in the batch
	if err := batch.Put(key, value); err != nil {
		t.Fatalf("Unexpected error on batch.Put: %s", err)
	} else if size := batch.Size(); size <= 0 {
		t.Fatalf("batch.Size: Returned: %d ; Expected: > 0", size)
	}

	// Modify the key
	keyCopy := key
	key = []byte("jello")
	if err := batch.Write(); err != nil {
		t.Fatalf("Unexpected error on batch.Write: %s", err)
	}

	// Make sure the original key was written to the database
	if has, err := db.Has(keyCopy); err != nil {
		t.Fatalf("Unexpected error on db.Has: %s", err)
	} else if !has {
		t.Fatalf("db.Has unexpectedly returned false on key %s", key)
	} else if v, err := db.Get(keyCopy); err != nil {
		t.Fatalf("Unexpected error on db.Get: %s", err)
	} else if !bytes.Equal(valueCopy, v) {
		t.Fatalf("db.Get: Returned: 0x%x ; Expected: 0x%x", v, value)
	}

	// Make sure the new key wasn't written to the database
	if has, err := db.Has(key); err != nil {
		t.Fatalf("Unexpected error on db.Has: %s", err)
	} else if has {
		t.Fatal("database shouldn't have the new key")
	}
}

// TestBatchReset tests to make sure that a batch drops un-written operations
// when it is reset.
func TestBatchReset(t *testing.T, db Database) {
	key := []byte("hello")
	value := []byte("world")

	if err := db.Put(key, value); err != nil {
		t.Fatalf("Unexpected error on db.Put: %s", err)
	}

	batch := db.NewBatch()
	if batch == nil {
		t.Fatalf("db.NewBatch returned nil")
	}

	if err := batch.Delete(key); err != nil {
		t.Fatalf("Unexpected error on batch.Delete: %s", err)
	}

	batch.Reset()

	if err := batch.Write(); err != nil {
		t.Fatalf("Unexpected error on batch.Write: %s", err)
	}

	if has, err := db.Has(key); err != nil {
		t.Fatalf("Unexpected error on db.Has: %s", err)
	} else if !has {
		t.Fatalf("db.Has unexpectedly returned false on key %s", key)
	} else if v, err := db.Get(key); err != nil {
		t.Fatalf("Unexpected error on db.Get: %s", err)
	} else if !bytes.Equal(value, v) {
		t.Fatalf("db.Get: Returned: 0x%x ; Expected: 0x%x", v, value)
	}
}

// TestBatchReuse tests to make sure that a batch can be reused once it is
// reset.
func TestBatchReuse(t *testing.T, db Database) {
	key1 := []byte("hello1")
	value1 := []byte("world1")

	key2 := []byte("hello2")
	value2 := []byte("world2")

	batch := db.NewBatch()
	if batch == nil {
		t.Fatalf("db.NewBatch returned nil")
	}

	if err := batch.Put(key1, value1); err != nil {
		t.Fatalf("Unexpected error on batch.Put: %s", err)
	}

	if err := batch.Write(); err != nil {
		t.Fatalf("Unexpected error on batch.Write: %s", err)
	}

	if err := db.Delete(key1); err != nil {
		t.Fatalf("Unexpected error on database.Delete: %s", err)
	}

	if has, err := db.Has(key1); err != nil {
		t.Fatalf("Unexpected error on db.Has: %s", err)
	} else if has {
		t.Fatalf("db.Has unexpectedly returned true on key %s", key1)
	}

	batch.Reset()

	if err := batch.Put(key2, value2); err != nil {
		t.Fatalf("Unexpected error on batch.Put: %s", err)
	}

	if err := batch.Write(); err != nil {
		t.Fatalf("Unexpected error on batch.Write: %s", err)
	}

	if has, err := db.Has(key1); err != nil {
		t.Fatalf("Unexpected error on db.Has: %s", err)
	} else if has {
		t.Fatalf("db.Has unexpectedly returned true on key %s", key1)
	} else if has, err := db.Has(key2); err != nil {
		t.Fatalf("Unexpected error on db.Has: %s", err)
	} else if !has {
		t.Fatalf("db.Has unexpectedly returned false on key %s", key2)
	} else if v, err := db.Get(key2); err != nil {
		t.Fatalf("Unexpected error on db.Get: %s", err)
	} else if !bytes.Equal(value2, v) {
		t.Fatalf("db.Get: Returned: 0x%x ; Expected: 0x%x", v, value2)
	}
}

// TestBatchRewrite tests to make sure that write can be called multiple times
// on a batch and the values will be updated correctly.
func TestBatchRewrite(t *testing.T, db Database) {
	key := []byte("hello1")
	value := []byte("world1")

	batch := db.NewBatch()
	if batch == nil {
		t.Fatalf("db.NewBatch returned nil")
	}

	if err := batch.Put(key, value); err != nil {
		t.Fatalf("Unexpected error on batch.Put: %s", err)
	}

	if err := batch.Write(); err != nil {
		t.Fatalf("Unexpected error on batch.Write: %s", err)
	}

	if err := db.Delete(key); err != nil {
		t.Fatalf("Unexpected error on database.Delete: %s", err)
	}

	if has, err := db.Has(key); err != nil {
		t.Fatalf("Unexpected error on db.Has: %s", err)
	} else if has {
		t.Fatalf("db.Has unexpectedly returned true on key %s", key)
	}

	if err := batch.Write(); err != nil {
		t.Fatalf("Unexpected error on batch.Write: %s", err)
	}

	if has, err := db.Has(key); err != nil {
		t.Fatalf("Unexpected error on db.Has: %s", err)
	} else if !has {
		t.Fatalf("db.Has unexpectedly returned false on key %s", key)
	} else if v, err := db.Get(key); err != nil {
		t.Fatalf("Unexpected error on db.Get: %s", err)
	} else if !bytes.Equal(value, v) {
		t.Fatalf("db.Get: Returned: 0x%x ; Expected: 0x%x", v, value)
	}
}

// TestBatchReplay tests to make sure that batches will correctly replay their
// contents.
func TestBatchReplay(t *testing.T, db Database) {
	key1 := []byte("hello1")
	value1 := []byte("world1")

	key2 := []byte("hello2")
	value2 := []byte("world2")

	batch := db.NewBatch()
	if batch == nil {
		t.Fatalf("db.NewBatch returned nil")
	}

	if err := batch.Put(key1, value1); err != nil {
		t.Fatalf("Unexpected error on batch.Put: %s", err)
	} else if err := batch.Put(key2, value2); err != nil {
		t.Fatalf("Unexpected error on batch.Put: %s", err)
	}

	secondBatch := db.NewBatch()
	if secondBatch == nil {
		t.Fatalf("db.NewBatch returned nil")
	}

	if err := batch.Replay(secondBatch); err != nil {
		t.Fatalf("Unexpected error on batch.Replay: %s", err)
	}

	if err := secondBatch.Write(); err != nil {
		t.Fatalf("Unexpected error on batch.Write: %s", err)
	}

	if has, err := db.Has(key1); err != nil {
		t.Fatalf("Unexpected error on db.Has: %s", err)
	} else if !has {
		t.Fatalf("db.Has unexpectedly returned false on key %s", key1)
	} else if v, err := db.Get(key1); err != nil {
		t.Fatalf("Unexpected error on db.Get: %s", err)
	} else if !bytes.Equal(value1, v) {
		t.Fatalf("db.Get: Returned: 0x%x ; Expected: 0x%x", v, value1)
	}

	thirdBatch := db.NewBatch()
	if thirdBatch == nil {
		t.Fatalf("db.NewBatch returned nil")
	}

	if err := thirdBatch.Delete(key1); err != nil {
		t.Fatalf("Unexpected error on batch.Delete: %s", err)
	} else if err := thirdBatch.Delete(key2); err != nil {
		t.Fatalf("Unexpected error on batch.Delete: %s", err)
	}

	if err := db.Close(); err != nil {
		t.Fatalf("Unexpected error on db.Close: %s", err)
	}

	if err := batch.Replay(db); err != ErrClosed {
		t.Fatalf("Expected %s on batch.Replay", ErrClosed)
	} else if err := thirdBatch.Replay(db); err != ErrClosed {
		t.Fatalf("Expected %s on batch.Replay", ErrClosed)
	}
}

// TestBatchInner tests to make sure that inner can be used to write to the
// database.
func TestBatchInner(t *testing.T, db Database) {
	key1 := []byte("hello1")
	value1 := []byte("world1")

	key2 := []byte("hello2")
	value2 := []byte("world2")

	firstBatch := db.NewBatch()
	if firstBatch == nil {
		t.Fatalf("db.NewBatch returned nil")
	}

	if err := firstBatch.Put(key1, value1); err != nil {
		t.Fatalf("Unexpected error on batch.Put: %s", err)
	}

	secondBatch := db.NewBatch()
	if secondBatch == nil {
		t.Fatalf("db.NewBatch returned nil")
	}

	if err := secondBatch.Put(key2, value2); err != nil {
		t.Fatalf("Unexpected error on batch.Put: %s", err)
	}

	innerFirstBatch := firstBatch.Inner()
	innerSecondBatch := secondBatch.Inner()

	if err := innerFirstBatch.Replay(innerSecondBatch); err != nil {
		t.Fatalf("Unexpected error on batch.Replay: %s", err)
	}

	if err := innerSecondBatch.Write(); err != nil {
		t.Fatalf("Unexpected error on batch.Write: %s", err)
	}

	if has, err := db.Has(key1); err != nil {
		t.Fatalf("Unexpected error on db.Has: %s", err)
	} else if !has {
		t.Fatalf("db.Has unexpectedly returned false on key %s", key1)
	} else if v, err := db.Get(key1); err != nil {
		t.Fatalf("Unexpected error on db.Get: %s", err)
	} else if !bytes.Equal(value1, v) {
		t.Fatalf("db.Get: Returned: 0x%x ; Expected: 0x%x", v, value1)
	} else if has, err := db.Has(key2); err != nil {
		t.Fatalf("Unexpected error on db.Has: %s", err)
	} else if !has {
		t.Fatalf("db.Has unexpectedly returned false on key %s", key2)
	} else if v, err := db.Get(key2); err != nil {
		t.Fatalf("Unexpected error on db.Get: %s", err)
	} else if !bytes.Equal(value2, v) {
		t.Fatalf("db.Get: Returned: 0x%x ; Expected: 0x%x", v, value2)
	}
}

// TestBatchLargeSize tests to make sure that the batch can support a large
// amount of entries.
//nolint:interfacer // This function must match the test function definition
func TestBatchLargeSize(t *testing.T, db Database) {
	totalSize := 8 * units.MiB   // 8 MiB
	elementSize := 4 * units.KiB // 4 KiB
	pairSize := 2 * elementSize  // 8 KiB

	bytes := make([]byte, totalSize)
	_, err := rand.Read(bytes)
	if err != nil {
		t.Fatal(err)
	}

	batch := db.NewBatch()
	if batch == nil {
		t.Fatalf("db.NewBatch returned nil")
	}

	for len(bytes) > pairSize {
		key := bytes[:elementSize]
		bytes = bytes[elementSize:]

		value := bytes[:elementSize]
		bytes = bytes[elementSize:]

		if err := batch.Put(key, value); err != nil {
			t.Fatal(err)
		}
	}

	if err := batch.Write(); err != nil {
		t.Fatalf("Unexpected error on batch.Write: %s", err)
	}
}

// TestIterator tests to make sure the database iterates over the database
// contents lexicographically.
func TestIterator(t *testing.T, db Database) {
	key1 := []byte("hello1")
	value1 := []byte("world1")

	key2 := []byte("hello2")
	value2 := []byte("world2")

	if err := db.Put(key1, value1); err != nil {
		t.Fatalf("Unexpected error on batch.Put: %s", err)
	} else if err := db.Put(key2, value2); err != nil {
		t.Fatalf("Unexpected error on batch.Put: %s", err)
	}

	iterator := db.NewIterator()
	if iterator == nil {
		t.Fatalf("db.NewIterator returned nil")
	}
	defer iterator.Release()

	if !iterator.Next() {
		t.Fatalf("iterator.Next Returned: %v ; Expected: %v", false, true)
	} else if key := iterator.Key(); !bytes.Equal(key, key1) {
		t.Fatalf("iterator.Key Returned: 0x%x ; Expected: 0x%x", key, key1)
	} else if value := iterator.Value(); !bytes.Equal(value, value1) {
		t.Fatalf("iterator.Value Returned: 0x%x ; Expected: 0x%x", value, value1)
	} else if !iterator.Next() {
		t.Fatalf("iterator.Next Returned: %v ; Expected: %v", false, true)
	} else if key := iterator.Key(); !bytes.Equal(key, key2) {
		t.Fatalf("iterator.Key Returned: 0x%x ; Expected: 0x%x", key, key2)
	} else if value := iterator.Value(); !bytes.Equal(value, value2) {
		t.Fatalf("iterator.Value Returned: 0x%x ; Expected: 0x%x", value, value2)
	} else if iterator.Next() {
		t.Fatalf("iterator.Next Returned: %v ; Expected: %v", true, false)
	} else if key := iterator.Key(); key != nil {
		t.Fatalf("iterator.Key Returned: 0x%x ; Expected: nil", key)
	} else if value := iterator.Value(); value != nil {
		t.Fatalf("iterator.Value Returned: 0x%x ; Expected: nil", value)
	} else if err := iterator.Error(); err != nil {
		t.Fatalf("iterator.Error Returned: %s ; Expected: nil", err)
	}
}

// TestIteratorStart tests to make sure the the iterator can be configured to
// start mid way through the database.
func TestIteratorStart(t *testing.T, db Database) {
	key1 := []byte("hello1")
	value1 := []byte("world1")

	key2 := []byte("hello2")
	value2 := []byte("world2")

	if err := db.Put(key1, value1); err != nil {
		t.Fatalf("Unexpected error on batch.Put: %s", err)
	} else if err := db.Put(key2, value2); err != nil {
		t.Fatalf("Unexpected error on batch.Put: %s", err)
	}

	iterator := db.NewIteratorWithStart(key2)
	if iterator == nil {
		t.Fatalf("db.NewIteratorWithStart returned nil")
	}
	defer iterator.Release()

	if !iterator.Next() {
		t.Fatalf("iterator.Next Returned: %v ; Expected: %v", false, true)
	} else if key := iterator.Key(); !bytes.Equal(key, key2) {
		t.Fatalf("iterator.Key Returned: 0x%x ; Expected: 0x%x", key, key2)
	} else if value := iterator.Value(); !bytes.Equal(value, value2) {
		t.Fatalf("iterator.Value Returned: 0x%x ; Expected: 0x%x", value, value2)
	} else if iterator.Next() {
		t.Fatalf("iterator.Next Returned: %v ; Expected: %v", true, false)
	} else if key := iterator.Key(); key != nil {
		t.Fatalf("iterator.Key Returned: 0x%x ; Expected: nil", key)
	} else if value := iterator.Value(); value != nil {
		t.Fatalf("iterator.Value Returned: 0x%x ; Expected: nil", value)
	} else if err := iterator.Error(); err != nil {
		t.Fatalf("iterator.Error Returned: %s ; Expected: nil", err)
	}
}

// TestIteratorPrefix tests to make sure the iterator can be configured to skip
// keys missing the provided prefix.
func TestIteratorPrefix(t *testing.T, db Database) {
	key1 := []byte("hello")
	value1 := []byte("world1")

	key2 := []byte("goodbye")
	value2 := []byte("world2")

	key3 := []byte("joy")
	value3 := []byte("world3")

	if err := db.Put(key1, value1); err != nil {
		t.Fatalf("Unexpected error on batch.Put: %s", err)
	} else if err := db.Put(key2, value2); err != nil {
		t.Fatalf("Unexpected error on batch.Put: %s", err)
	} else if err := db.Put(key3, value3); err != nil {
		t.Fatalf("Unexpected error on batch.Put: %s", err)
	}

	iterator := db.NewIteratorWithPrefix([]byte("h"))
	if iterator == nil {
		t.Fatalf("db.NewIteratorWithPrefix returned nil")
	}
	defer iterator.Release()

	if !iterator.Next() {
		t.Fatalf("iterator.Next Returned: %v ; Expected: %v", false, true)
	} else if key := iterator.Key(); !bytes.Equal(key, key1) {
		t.Fatalf("iterator.Key Returned: 0x%x ; Expected: 0x%x", key, key1)
	} else if value := iterator.Value(); !bytes.Equal(value, value1) {
		t.Fatalf("iterator.Value Returned: 0x%x ; Expected: 0x%x", value, value1)
	} else if iterator.Next() {
		t.Fatalf("iterator.Next Returned: %v ; Expected: %v", true, false)
	} else if key := iterator.Key(); key != nil {
		t.Fatalf("iterator.Key Returned: 0x%x ; Expected: nil", key)
	} else if value := iterator.Value(); value != nil {
		t.Fatalf("iterator.Value Returned: 0x%x ; Expected: nil", value)
	} else if err := iterator.Error(); err != nil {
		t.Fatalf("iterator.Error Returned: %s ; Expected: nil", err)
	}
}

// TestIteratorStartPrefix tests to make sure that the iterator can start mid
// way through the database while skipping a prefix.
func TestIteratorStartPrefix(t *testing.T, db Database) {
	key1 := []byte("hello1")
	value1 := []byte("world1")

	key2 := []byte("z")
	value2 := []byte("world2")

	key3 := []byte("hello3")
	value3 := []byte("world3")

	if err := db.Put(key1, value1); err != nil {
		t.Fatalf("Unexpected error on batch.Put: %s", err)
	} else if err := db.Put(key2, value2); err != nil {
		t.Fatalf("Unexpected error on batch.Put: %s", err)
	} else if err := db.Put(key3, value3); err != nil {
		t.Fatalf("Unexpected error on batch.Put: %s", err)
	}

	iterator := db.NewIteratorWithStartAndPrefix(key1, []byte("h"))
	if iterator == nil {
		t.Fatalf("db.NewIteratorWithStartAndPrefix returned nil")
	}
	defer iterator.Release()

	if !iterator.Next() {
		t.Fatalf("iterator.Next Returned: %v ; Expected: %v", false, true)
	} else if key := iterator.Key(); !bytes.Equal(key, key1) {
		t.Fatalf("iterator.Key Returned: 0x%x ; Expected: 0x%x", key, key1)
	} else if value := iterator.Value(); !bytes.Equal(value, value1) {
		t.Fatalf("iterator.Value Returned: 0x%x ; Expected: 0x%x", value, value1)
	} else if !iterator.Next() {
		t.Fatalf("iterator.Next Returned: %v ; Expected: %v", false, true)
	} else if key := iterator.Key(); !bytes.Equal(key, key3) {
		t.Fatalf("iterator.Key Returned: 0x%x ; Expected: 0x%x", key, key3)
	} else if value := iterator.Value(); !bytes.Equal(value, value3) {
		t.Fatalf("iterator.Value Returned: 0x%x ; Expected: 0x%x", value, value3)
	} else if iterator.Next() {
		t.Fatalf("iterator.Next Returned: %v ; Expected: %v", true, false)
	} else if key := iterator.Key(); key != nil {
		t.Fatalf("iterator.Key Returned: 0x%x ; Expected: nil", key)
	} else if value := iterator.Value(); value != nil {
		t.Fatalf("iterator.Value Returned: 0x%x ; Expected: nil", value)
	} else if err := iterator.Error(); err != nil {
		t.Fatalf("iterator.Error Returned: %s ; Expected: nil", err)
	}
}

// TestIteratorMemorySafety tests to make sure that keys can values are able to
// be modified from the returned iterator.
func TestIteratorMemorySafety(t *testing.T, db Database) {
	key1 := []byte("hello1")
	value1 := []byte("world1")

	key2 := []byte("z")
	value2 := []byte("world2")

	key3 := []byte("hello3")
	value3 := []byte("world3")

	if err := db.Put(key1, value1); err != nil {
		t.Fatalf("Unexpected error on batch.Put: %s", err)
	} else if err := db.Put(key2, value2); err != nil {
		t.Fatalf("Unexpected error on batch.Put: %s", err)
	} else if err := db.Put(key3, value3); err != nil {
		t.Fatalf("Unexpected error on batch.Put: %s", err)
	}

	iterator := db.NewIterator()
	if iterator == nil {
		t.Fatalf("db.NewIterator returned nil")
	}
	defer iterator.Release()

	keys := [][]byte{}
	values := [][]byte{}
	for iterator.Next() {
		keys = append(keys, iterator.Key())
		values = append(values, iterator.Value())
	}

	expectedKeys := [][]byte{
		key1,
		key3,
		key2,
	}
	expectedValues := [][]byte{
		value1,
		value3,
		value2,
	}

	for i, key := range keys {
		value := values[i]
		expectedKey := expectedKeys[i]
		expectedValue := expectedValues[i]

		if !bytes.Equal(key, expectedKey) {
			t.Fatalf("Wrong key")
		}
		if !bytes.Equal(value, expectedValue) {
			t.Fatalf("Wrong key")
		}
	}
}

// TestIteratorClosed tests to make sure that an iterator that was created with
// a closed database will report a closed error correctly.
func TestIteratorClosed(t *testing.T, db Database) {
	key1 := []byte("hello1")
	value1 := []byte("world1")

	if err := db.Put(key1, value1); err != nil {
		t.Fatalf("Unexpected error on batch.Put: %s", err)
	}

	if err := db.Close(); err != nil {
		t.Fatalf("Unexpected error on db.Close: %s", err)
	}

	{
		iterator := db.NewIterator()
		if iterator == nil {
			t.Fatalf("db.NewIterator returned nil")
		}
		defer iterator.Release()

		if iterator.Next() {
			t.Fatalf("iterator.Next Returned: %v ; Expected: %v", true, false)
		} else if key := iterator.Key(); key != nil {
			t.Fatalf("iterator.Key Returned: 0x%x ; Expected: nil", key)
		} else if value := iterator.Value(); value != nil {
			t.Fatalf("iterator.Value Returned: 0x%x ; Expected: nil", value)
		} else if err := iterator.Error(); err != ErrClosed {
			t.Fatalf("Expected %s on iterator.Error", ErrClosed)
		}
	}

	{
		iterator := db.NewIteratorWithPrefix(nil)
		if iterator == nil {
			t.Fatalf("db.NewIteratorWithPrefix returned nil")
		}
		defer iterator.Release()

		if iterator.Next() {
			t.Fatalf("iterator.Next Returned: %v ; Expected: %v", true, false)
		} else if key := iterator.Key(); key != nil {
			t.Fatalf("iterator.Key Returned: 0x%x ; Expected: nil", key)
		} else if value := iterator.Value(); value != nil {
			t.Fatalf("iterator.Value Returned: 0x%x ; Expected: nil", value)
		} else if err := iterator.Error(); err != ErrClosed {
			t.Fatalf("Expected %s on iterator.Error", ErrClosed)
		}
	}

	{
		iterator := db.NewIteratorWithStart(nil)
		if iterator == nil {
			t.Fatalf("db.NewIteratorWithStart returned nil")
		}
		defer iterator.Release()

		if iterator.Next() {
			t.Fatalf("iterator.Next Returned: %v ; Expected: %v", true, false)
		} else if key := iterator.Key(); key != nil {
			t.Fatalf("iterator.Key Returned: 0x%x ; Expected: nil", key)
		} else if value := iterator.Value(); value != nil {
			t.Fatalf("iterator.Value Returned: 0x%x ; Expected: nil", value)
		} else if err := iterator.Error(); err != ErrClosed {
			t.Fatalf("Expected %s on iterator.Error", ErrClosed)
		}
	}

	{
		iterator := db.NewIteratorWithStartAndPrefix(nil, nil)
		if iterator == nil {
			t.Fatalf("db.NewIteratorWithStartAndPrefix returned nil")
		}
		defer iterator.Release()

		if iterator.Next() {
			t.Fatalf("iterator.Next Returned: %v ; Expected: %v", true, false)
		} else if key := iterator.Key(); key != nil {
			t.Fatalf("iterator.Key Returned: 0x%x ; Expected: nil", key)
		} else if value := iterator.Value(); value != nil {
			t.Fatalf("iterator.Value Returned: 0x%x ; Expected: nil", value)
		} else if err := iterator.Error(); err != ErrClosed {
			t.Fatalf("Expected %s on iterator.Error", ErrClosed)
		}
	}
}

// TestIteratorError tests to make sure that an iterator still works after the
// database is closed.
func TestIteratorError(t *testing.T, db Database) {
	key := []byte("hello1")
	value := []byte("world1")

	if err := db.Put(key, value); err != nil {
		t.Fatalf("Unexpected error on batch.Put: %s", err)
	}

	iterator := db.NewIterator()
	if iterator == nil {
		t.Fatalf("db.NewIterator returned nil")
	}
	defer iterator.Release()

	if err := db.Close(); err != nil {
		t.Fatalf("Unexpected error on db.Close: %s", err)
	}

	if !iterator.Next() {
		t.Fatalf("iterator.Next Returned: %v ; Expected: %v", false, true)
	}
	if itKey := iterator.Key(); !bytes.Equal(itKey, key) {
		t.Fatalf("iterator.Key Returned: 0x%x ; Expected: 0x%x", itKey, key)
	}
	if itValue := iterator.Value(); !bytes.Equal(itValue, value) {
		t.Fatalf("iterator.Value Returned: 0x%x ; Expected: 0x%x", itValue, value)
	}
	if err := iterator.Error(); err != nil {
		t.Fatalf("Expected no error on iterator.Error but got %s", err)
	}
}

// TestIteratorErrorAfterRelease tests to make sure that an iterator that was
// released still reports the error correctly.
func TestIteratorErrorAfterRelease(t *testing.T, db Database) {
	key := []byte("hello1")
	value := []byte("world1")

	if err := db.Put(key, value); err != nil {
		t.Fatalf("Unexpected error on batch.Put: %s", err)
	}

	if err := db.Close(); err != nil {
		t.Fatalf("Unexpected error on db.Close: %s", err)
	}

	iterator := db.NewIterator()
	if iterator == nil {
		t.Fatalf("db.NewIterator returned nil")
	}

	iterator.Release()

	if iterator.Next() {
		t.Fatalf("iterator.Next Returned: %v ; Expected: %v", false, true)
	}
	if key := iterator.Key(); key != nil {
		t.Fatalf("iterator.Key Returned: 0x%x ; Expected: nil", key)
	}
	if value := iterator.Value(); value != nil {
		t.Fatalf("iterator.Value Returned: 0x%x ; Expected: nil", value)
	}
	if err := iterator.Error(); err != ErrClosed {
		t.Fatalf("Expected %s on iterator.Error", ErrClosed)
	}
}

// TestStatNoPanic tests to make sure that Stat never panics.
func TestStatNoPanic(t *testing.T, db Database) {
	key1 := []byte("hello1")
	value1 := []byte("world1")

	key2 := []byte("z")
	value2 := []byte("world2")

	key3 := []byte("hello3")
	value3 := []byte("world3")

	if err := db.Put(key1, value1); err != nil {
		t.Fatalf("Unexpected error on batch.Put: %s", err)
	} else if err := db.Put(key2, value2); err != nil {
		t.Fatalf("Unexpected error on batch.Put: %s", err)
	} else if err := db.Put(key3, value3); err != nil {
		t.Fatalf("Unexpected error on batch.Put: %s", err)
	}

	// Stat could error or not redpending on the implementation, but it
	// shouldn't panic
	_, _ = db.Stat("")

	if err := db.Close(); err != nil {
		t.Fatalf("Unexpected error on db.Close: %s", err)
	}

	// Stat could error or not redpending on the implementation, but it
	// shouldn't panic
	_, _ = db.Stat("")
}

// TestCompactNoPanic tests to make sure compact never panics.
func TestCompactNoPanic(t *testing.T, db Database) {
	key1 := []byte("hello1")
	value1 := []byte("world1")

	key2 := []byte("z")
	value2 := []byte("world2")

	key3 := []byte("hello3")
	value3 := []byte("world3")

	if err := db.Put(key1, value1); err != nil {
		t.Fatalf("Unexpected error on batch.Put: %s", err)
	} else if err := db.Put(key2, value2); err != nil {
		t.Fatalf("Unexpected error on batch.Put: %s", err)
	} else if err := db.Put(key3, value3); err != nil {
		t.Fatalf("Unexpected error on batch.Put: %s", err)
	}

	if err := db.Compact(nil, nil); err != nil {
		t.Fatalf("Unexpected error on db.Compact")
	}

	if err := db.Close(); err != nil {
		t.Fatalf("Unexpected error on db.Close: %s", err)
	}

	if err := db.Compact(nil, nil); err != ErrClosed {
		t.Fatalf("Expected error %s on db.Close but got %s", ErrClosed, err)
	}
}<|MERGE_RESOLUTION|>--- conflicted
+++ resolved
@@ -8,11 +8,9 @@
 	"crypto/rand"
 	"testing"
 
-<<<<<<< HEAD
 	"github.com/stretchr/testify/assert"
-=======
+
 	"github.com/ava-labs/avalanchego/utils/units"
->>>>>>> 5648b7ec
 )
 
 // Tests is a list of all database tests
