--- conflicted
+++ resolved
@@ -612,11 +612,8 @@
 		RetryBootstrap:            n.Config.RetryBootstrap,
 		RetryBootstrapMaxAttempts: n.Config.RetryBootstrapMaxAttempts,
 		ShutdownNodeFunc:          n.Shutdown,
-<<<<<<< HEAD
 		MeterVMEnabled:            n.Config.MeterVMEnabled,
-=======
 		ChainConfigs:              n.Config.ChainConfigs,
->>>>>>> 9b163020
 	})
 
 	vdrs := n.vdrs
