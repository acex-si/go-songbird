#!/usr/bin/env bash
#
# Use lower_case variables in the scripts and UPPER_CASE variables for override
# Use the constants.sh for env overrides
# Use the versions.sh to specify versions
#

# Set up the versions to be used
# Don't export them as their used in the context of other calls
<<<<<<< HEAD
coreth_version=${CORETH_VERSION:-'438c75fa5bfb0f7a21d0deecb0922905ef3b6e7a'}
=======
coreth_version=${CORETH_VERSION:-'51759a790da94e83025369b2b4fbf651654123f5'}
>>>>>>> 2dc13512

# Changes to the minimum golang version must also be replicated in
# README.md
# go.mod
go_version_minimum="1.16.8"<|MERGE_RESOLUTION|>--- conflicted
+++ resolved
@@ -7,11 +7,7 @@
 
 # Set up the versions to be used
 # Don't export them as their used in the context of other calls
-<<<<<<< HEAD
-coreth_version=${CORETH_VERSION:-'438c75fa5bfb0f7a21d0deecb0922905ef3b6e7a'}
-=======
 coreth_version=${CORETH_VERSION:-'51759a790da94e83025369b2b4fbf651654123f5'}
->>>>>>> 2dc13512
 
 # Changes to the minimum golang version must also be replicated in
 # README.md
