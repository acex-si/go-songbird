--- conflicted
+++ resolved
@@ -31,18 +31,16 @@
 	// Max number of times to retry bootstrap
 	RetryBootstrapMaxAttempts int
 
-<<<<<<< HEAD
-	// Max time to spend fetching a container and
-	// its ancestors when responding to a GetAncestors
-	BootstrapMaxTimeGetAncestors time.Duration
-=======
+	// Max time to spend fetching a container and its ancestors when responding
+	// to a GetAncestors
+	MaxTimeGetAncestors time.Duration
+
 	// Max number of containers in a multiput message sent by this node.
 	MultiputMaxContainersSent int
 
 	// This node will only consider the first [MultiputMaxContainersReceived]
 	// containers in a multiput it receives.
 	MultiputMaxContainersReceived int
->>>>>>> f118a487
 }
 
 // Context implements the Engine interface
