// (c) 2019-2020, Ava Labs, Inc. All rights reserved.
// See the file LICENSE for licensing terms.

package sender

import (
	"fmt"
	"time"

	"github.com/ava-labs/avalanchego/ids"
	"github.com/ava-labs/avalanchego/snow"
	"github.com/ava-labs/avalanchego/snow/networking/router"
	"github.com/ava-labs/avalanchego/snow/networking/timeout"
	"github.com/ava-labs/avalanchego/utils/constants"
	"github.com/ava-labs/avalanchego/utils/formatting"
	"github.com/prometheus/client_golang/prometheus"
)

// Sender sends consensus messages to other validators
type Sender struct {
	ctx      *snow.Context
	sender   ExternalSender // Actually does the sending over the network
	router   router.Router
	timeouts *timeout.Manager

	// Request message type --> Counts how many of that request
	// have failed because the validator was benched
	failedDueToBench map[constants.MsgType]prometheus.Counter
}

// Initialize this sender
func (s *Sender) Initialize(
	ctx *snow.Context,
	sender ExternalSender,
	router router.Router,
	timeouts *timeout.Manager,
	metricsNamespace string,
	metricsRegisterer prometheus.Registerer,
) error {
	s.ctx = ctx
	s.sender = sender
	s.router = router
	s.timeouts = timeouts

	// Register metrics
	// Message type --> String representation for metrics
	requestTypes := map[constants.MsgType]string{
		constants.GetMsg:                 "get",
		constants.GetAcceptedMsg:         "get_accepted",
		constants.GetAcceptedFrontierMsg: "get_accepted_frontier",
		constants.GetAncestorsMsg:        "get_ancestors",
		constants.PullQueryMsg:           "pull_query",
		constants.PushQueryMsg:           "push_query",
		constants.AppRequestMsg:          "app_request",
	}

	s.failedDueToBench = make(map[constants.MsgType]prometheus.Counter, len(requestTypes))

	for msgType, asStr := range requestTypes {
		counter := prometheus.NewCounter(
			prometheus.CounterOpts{
				Namespace: metricsNamespace,
				Name:      fmt.Sprintf("%s_failed_benched", asStr),
				Help:      fmt.Sprintf("# of times a %s request was not sent because the validator was benched", asStr),
			},
		)
		if err := metricsRegisterer.Register(counter); err != nil {
			return fmt.Errorf("couldn't register metric for %s: %w", msgType, err)
		}
		s.failedDueToBench[msgType] = counter
	}
	return nil
}

// Context of this sender
func (s *Sender) Context() *snow.Context { return s.ctx }

func (s *Sender) SendGetAcceptedFrontier(validatorIDs ids.ShortSet, requestID uint32) {
	// Sending a message to myself. No need to send it over the network.
	// Just put it right into the router. Asynchronously to avoid deadlock.
	if validatorIDs.Contains(s.ctx.NodeID) {
		validatorIDs.Remove(s.ctx.NodeID)
		// Note that this timeout duration won't exactly match the one that gets registered. That's OK.
		timeoutDuration := s.timeouts.TimeoutDuration()
		// Tell the router to expect a reply message from this validator
		s.router.RegisterRequest(s.ctx.NodeID, s.ctx.ChainID, requestID, constants.GetAcceptedFrontierMsg)
		go s.router.GetAcceptedFrontier(s.ctx.NodeID, s.ctx.ChainID, requestID, time.Now().Add(timeoutDuration), nil)
	}

	// Some of the validators in [validatorIDs] may be benched. That is, they've been unresponsive
	// so we don't even bother sending messages to them. We just have them immediately fail.
	for validatorID := range validatorIDs {
		if s.timeouts.IsBenched(validatorID, s.ctx.ChainID) {
			s.failedDueToBench[constants.GetAcceptedFrontierMsg].Inc() // update metric
			validatorIDs.Remove(validatorID)
			s.timeouts.RegisterRequestToUnreachableValidator()
			// Immediately register a failure. Do so asynchronously to avoid deadlock.
			go s.router.GetAcceptedFrontierFailed(validatorID, s.ctx.ChainID, requestID)
		}
	}

	// Try to send the messages over the network.
	// [sentTo] are the IDs of validators who may receive the message.
	// Note that this timeout duration won't exactly match the one that gets registered. That's OK.
	timeoutDuration := s.timeouts.TimeoutDuration()
	sentTo := s.sender.SendGetAcceptedFrontier(validatorIDs, s.ctx.ChainID, requestID, timeoutDuration)

	// Tell the router to expect a reply message from these validators
	for _, validatorID := range sentTo {
		vID := validatorID // Prevent overwrite in next loop iteration
		s.router.RegisterRequest(vID, s.ctx.ChainID, requestID, constants.GetAcceptedFrontierMsg)
		validatorIDs.Remove(vID)
	}

	// Register failures for validators we didn't even send a request to.
	for validatorID := range validatorIDs {
		// Note: The call to RegisterRequestToUnreachableValidator is not strictly necessary.
		// This call causes the reported network latency look larger than it actually is.
		s.timeouts.RegisterRequestToUnreachableValidator()
		go s.router.GetAcceptedFrontierFailed(validatorID, s.ctx.ChainID, requestID)
	}
}

func (s *Sender) SendAcceptedFrontier(validatorID ids.ShortID, requestID uint32, containerIDs []ids.ID) {
	if validatorID == s.ctx.NodeID {
		go s.router.AcceptedFrontier(validatorID, s.ctx.ChainID, requestID, containerIDs, nil)
	} else {
		s.sender.SendAcceptedFrontier(validatorID, s.ctx.ChainID, requestID, containerIDs)
	}
}

func (s *Sender) SendGetAccepted(validatorIDs ids.ShortSet, requestID uint32, containerIDs []ids.ID) {
	// Sending a message to myself. No need to send it over the network.
	// Just put it right into the router. Asynchronously to avoid deadlock.
	if validatorIDs.Contains(s.ctx.NodeID) {
		validatorIDs.Remove(s.ctx.NodeID)
		// Note that this timeout duration won't exactly match the one that gets registered. That's OK.
		timeoutDuration := s.timeouts.TimeoutDuration()
		// Tell the router to expect a reply message from this validator
		s.router.RegisterRequest(s.ctx.NodeID, s.ctx.ChainID, requestID, constants.GetAcceptedMsg)
		go s.router.GetAccepted(s.ctx.NodeID, s.ctx.ChainID, requestID, time.Now().Add(timeoutDuration), containerIDs, nil)
	}

	// Some of the validators in [validatorIDs] may be benched. That is, they've been unresponsive
	// so we don't even bother sending messages to them. We just have them immediately fail.
	for validatorID := range validatorIDs {
		if s.timeouts.IsBenched(validatorID, s.ctx.ChainID) {
			s.failedDueToBench[constants.GetAcceptedMsg].Inc() // update metric
			validatorIDs.Remove(validatorID)
			s.timeouts.RegisterRequestToUnreachableValidator()
			// Immediately register a failure. Do so asynchronously to avoid deadlock.
			go s.router.GetAcceptedFailed(validatorID, s.ctx.ChainID, requestID)
		}
	}

	// Try to send the messages over the network.
	// [sentTo] are the IDs of validators who may receive the message.
	// Note that this timeout duration won't exactly match the one that gets registered. That's OK.
	timeoutDuration := s.timeouts.TimeoutDuration()
	sentTo := s.sender.SendGetAccepted(validatorIDs, s.ctx.ChainID, requestID, timeoutDuration, containerIDs)

	// Tell the router to expect a reply message from these validators
	for _, validatorID := range sentTo {
		vID := validatorID // Prevent overwrite in next loop iteration
		s.router.RegisterRequest(vID, s.ctx.ChainID, requestID, constants.GetAcceptedMsg)
		validatorIDs.Remove(vID)
	}

	// Register failures for validators we didn't even send a request to.
	for validatorID := range validatorIDs {
		s.timeouts.RegisterRequestToUnreachableValidator()
		go s.router.GetAcceptedFailed(validatorID, s.ctx.ChainID, requestID)
	}
}

func (s *Sender) SendAccepted(validatorID ids.ShortID, requestID uint32, containerIDs []ids.ID) {
	if validatorID == s.ctx.NodeID {
		go s.router.Accepted(validatorID, s.ctx.ChainID, requestID, containerIDs, nil)
	} else {
		s.sender.SendAccepted(validatorID, s.ctx.ChainID, requestID, containerIDs)
	}
}

func (s *Sender) SendGetAncestors(validatorID ids.ShortID, requestID uint32, containerID ids.ID) {
	s.ctx.Log.Verbo("Sending GetAncestors to validator %s. RequestID: %d. ContainerID: %s", validatorID, requestID, containerID)
	// Sending a GetAncestors to myself will always fail
	if validatorID == s.ctx.NodeID {
		go s.router.GetAncestorsFailed(validatorID, s.ctx.ChainID, requestID)
		return
	}

	// [validatorID] may be benched. That is, they've been unresponsive
	// so we don't even bother sending requests to them. We just have them immediately fail.
	if s.timeouts.IsBenched(validatorID, s.ctx.ChainID) {
		s.failedDueToBench[constants.GetAncestorsMsg].Inc() // update metric
		s.timeouts.RegisterRequestToUnreachableValidator()
		go s.router.GetAncestorsFailed(validatorID, s.ctx.ChainID, requestID)
		return
	}

	// Note that this timeout duration won't exactly match the one that gets registered. That's OK.
	timeoutDuration := s.timeouts.TimeoutDuration()
	sent := s.sender.SendGetAncestors(validatorID, s.ctx.ChainID, requestID, timeoutDuration, containerID)

	if sent {
		// Tell the router to expect a reply message from this validator
		s.router.RegisterRequest(validatorID, s.ctx.ChainID, requestID, constants.GetAncestorsMsg)
		return
	}
	s.timeouts.RegisterRequestToUnreachableValidator()
	go s.router.GetAncestorsFailed(validatorID, s.ctx.ChainID, requestID)
}

// SendMultiPut sends a MultiPut message to the consensus engine running on the specified chain
// on the specified node.
// The MultiPut message gives the recipient the contents of several containers.
func (s *Sender) SendMultiPut(validatorID ids.ShortID, requestID uint32, containers [][]byte) {
	s.ctx.Log.Verbo("Sending MultiPut to validator %s. RequestID: %d. NumContainers: %d", validatorID, requestID, len(containers))
	s.sender.SendMultiPut(validatorID, s.ctx.ChainID, requestID, containers)
}

// SendGet sends a Get message to the consensus engine running on the specified
// chain to the specified node. The Get message signifies that this
// consensus engine would like the recipient to send this consensus engine the
// specified container.
func (s *Sender) SendGet(validatorID ids.ShortID, requestID uint32, containerID ids.ID) {
	s.ctx.Log.Verbo("Sending Get to validator %s. RequestID: %d. ContainerID: %s", validatorID, requestID, containerID)

	// Sending a Get to myself will always fail
	if validatorID == s.ctx.NodeID {
		go s.router.GetFailed(validatorID, s.ctx.ChainID, requestID)
		return
	}

	// [validatorID] may be benched. That is, they've been unresponsive
	// so we don't even bother sending requests to them. We just have them immediately fail.
	if s.timeouts.IsBenched(validatorID, s.ctx.ChainID) {
		s.failedDueToBench[constants.GetMsg].Inc() // update metric
		s.timeouts.RegisterRequestToUnreachableValidator()
		go s.router.GetFailed(validatorID, s.ctx.ChainID, requestID)
		return
	}

	// Note that this timeout duration won't exactly match the one that gets registered. That's OK.
	timeoutDuration := s.timeouts.TimeoutDuration()
	sent := s.sender.SendGet(validatorID, s.ctx.ChainID, requestID, timeoutDuration, containerID)

	if sent {
		// Tell the router to expect a reply message from this validator
		s.router.RegisterRequest(validatorID, s.ctx.ChainID, requestID, constants.GetMsg)
		return
	}
	s.timeouts.RegisterRequestToUnreachableValidator()
	go s.router.GetFailed(validatorID, s.ctx.ChainID, requestID)
}

// SendPut sends a Put message to the consensus engine running on the specified chain
// on the specified node.
// The Put message signifies that this consensus engine is giving to the recipient
// the contents of the specified container.
func (s *Sender) SendPut(validatorID ids.ShortID, requestID uint32, containerID ids.ID, container []byte) {
	s.ctx.Log.Verbo("Sending Put to validator %s. RequestID: %d. ContainerID: %s", validatorID, requestID, containerID)
	s.sender.SendPut(validatorID, s.ctx.ChainID, requestID, containerID, container)
}

// SendPushQuery sends a PushQuery message to the consensus engines running on the specified chains
// on the specified nodes.
// The PushQuery message signifies that this consensus engine would like each validator to send
// their preferred frontier given the existence of the specified container.
func (s *Sender) SendPushQuery(validatorIDs ids.ShortSet, requestID uint32, containerID ids.ID, container []byte) {
	s.ctx.Log.Verbo("Sending PushQuery to validators %v. RequestID: %d. ContainerID: %s", validatorIDs, requestID, containerID)

	// Note that this timeout duration won't exactly match the one that gets registered. That's OK.
	timeoutDuration := s.timeouts.TimeoutDuration()

	// Sending a message to myself. No need to send it over the network.
	// Just put it right into the router. Do so asynchronously to avoid deadlock.
	if validatorIDs.Contains(s.ctx.NodeID) {
		validatorIDs.Remove(s.ctx.NodeID)
		// Tell the router to expect a reply message from this validator
		s.router.RegisterRequest(s.ctx.NodeID, s.ctx.ChainID, requestID, constants.PushQueryMsg)
		go s.router.PushQuery(
			s.ctx.NodeID,
			s.ctx.ChainID,
			requestID,
			time.Now().Add(timeoutDuration),
			containerID,
			container,
			nil,
		)
	}

	// Some of [validatorIDs] may be benched. That is, they've been unresponsive
	// so we don't even bother sending messages to them. We just have them immediately fail.
	for validatorID := range validatorIDs {
		if s.timeouts.IsBenched(validatorID, s.ctx.ChainID) {
			s.failedDueToBench[constants.PushQueryMsg].Inc() // update metric
			validatorIDs.Remove(validatorID)
			s.timeouts.RegisterRequestToUnreachableValidator()
			// Immediately register a failure. Do so asynchronously to avoid deadlock.
			go s.router.QueryFailed(validatorID, s.ctx.ChainID, requestID)
		}
	}

	// Try to send the messages over the network.
	// [sentTo] are the IDs of validators who may receive the message.
	sentTo := s.sender.SendPushQuery(validatorIDs, s.ctx.ChainID, requestID, timeoutDuration, containerID, container)

	// Set timeouts so that if we don't hear back from these validators, we register a failure.
	for _, validatorID := range sentTo {
		vID := validatorID // Prevent overwrite in next loop iteration
		// Tell the router to expect a reply message from this validator
		s.router.RegisterRequest(vID, s.ctx.ChainID, requestID, constants.PushQueryMsg)
		validatorIDs.Remove(vID)
	}

	// Register failures for validators we didn't even send a request to.
	for validatorID := range validatorIDs {
		s.timeouts.RegisterRequestToUnreachableValidator()
		go s.router.QueryFailed(validatorID, s.ctx.ChainID, requestID)
	}
}

// SendPullQuery sends a PullQuery message to the consensus engines running on the specified chains
// on the specified nodes.
// The PullQuery message signifies that this consensus engine would like each validator to send
// their preferred frontier.
func (s *Sender) SendPullQuery(validatorIDs ids.ShortSet, requestID uint32, containerID ids.ID) {
	s.ctx.Log.Verbo("Sending PullQuery. RequestID: %d. ContainerID: %s", requestID, containerID)

	// Note that this timeout duration won't exactly match the one that gets registered. That's OK.
	timeoutDuration := s.timeouts.TimeoutDuration()

	// Sending a message to myself. No need to send it over the network.
	// Just put it right into the router. Do so asynchronously to avoid deadlock.
	if validatorIDs.Contains(s.ctx.NodeID) {
		validatorIDs.Remove(s.ctx.NodeID)
		// Register a timeout in case I don't respond to myself
		s.router.RegisterRequest(s.ctx.NodeID, s.ctx.ChainID, requestID, constants.PullQueryMsg)
		go s.router.PullQuery(
			s.ctx.NodeID,
			s.ctx.ChainID,
			requestID,
			time.Now().Add(timeoutDuration),
			containerID,
			nil,
		)
	}

	// Some of the validators in [validatorIDs] may be benched. That is, they've been unresponsive
	// so we don't even bother sending messages to them. We just have them immediately fail.
	for validatorID := range validatorIDs {
		if s.timeouts.IsBenched(validatorID, s.ctx.ChainID) {
			s.failedDueToBench[constants.PullQueryMsg].Inc() // update metric
			validatorIDs.Remove(validatorID)
			s.timeouts.RegisterRequestToUnreachableValidator()
			// Immediately register a failure. Do so asynchronously to avoid deadlock.
			go s.router.QueryFailed(validatorID, s.ctx.ChainID, requestID)
		}
	}

	// Try to send the messages over the network.
	// [sentTo] are the IDs of validators who may receive the message.
	sentTo := s.sender.SendPullQuery(validatorIDs, s.ctx.ChainID, requestID, timeoutDuration, containerID)

	// Set timeouts so that if we don't hear back from these validators, we register a failure.
	for _, validatorID := range sentTo {
		vID := validatorID // Prevent overwrite in next loop iteration
		s.router.RegisterRequest(vID, s.ctx.ChainID, requestID, constants.PullQueryMsg)
		validatorIDs.Remove(vID)
	}

	// Register failures for validators we didn't even send a request to.
	for validatorID := range validatorIDs {
		s.timeouts.RegisterRequestToUnreachableValidator()
		go s.router.QueryFailed(validatorID, s.ctx.ChainID, requestID)
	}
}

<<<<<<< HEAD
// AppRequest sends an application-level request to the given nodes.
// The meaning of this request, and how it should be handled, is defined by the VM.
func (s *Sender) AppRequest(nodeIDs ids.ShortSet, requestID uint32, appRequestBytes []byte) {
=======
// SendAppRequest sends an application-level request to the given nodes.
// The meaning of this request, and how it should be handled, is defined by the VM.
func (s *Sender) SendAppRequest(nodeIDs ids.ShortSet, requestID uint32, appRequestBytes []byte) {
>>>>>>> 3c63692a
	s.ctx.Log.Verbo("Sending AppRequest. RequestID: %d. Message: %s", requestID, formatting.DumpBytes{Bytes: appRequestBytes})

	// Note that this timeout duration won't exactly match the one that gets registered. That's OK.
	timeoutDuration := s.timeouts.TimeoutDuration()

	// Sending a message to myself. No need to send it over the network.
	// Just put it right into the router. Do so asynchronously to avoid deadlock.
	if nodeIDs.Contains(s.ctx.NodeID) {
		nodeIDs.Remove(s.ctx.NodeID)
		// Register a timeout in case I don't respond to myself
		s.router.RegisterRequest(s.ctx.NodeID, s.ctx.ChainID, requestID, constants.AppRequestMsg)
		go s.router.AppRequest(s.ctx.NodeID, s.ctx.ChainID, requestID, time.Now().Add(timeoutDuration), appRequestBytes, nil)
	}

	// Some of the nodes in [nodeIDs] may be benched. That is, they've been unresponsive
	// so we don't even bother sending messages to them. We just have them immediately fail.
	for nodeID := range nodeIDs {
		if s.timeouts.IsBenched(nodeID, s.ctx.ChainID) {
			s.failedDueToBench[constants.AppRequestMsg].Inc() // update metric
			nodeIDs.Remove(nodeID)
			s.timeouts.RegisterRequestToUnreachableValidator()
			// Immediately register a failure. Do so asynchronously to avoid deadlock.
			go s.router.AppRequestFailed(nodeID, s.ctx.ChainID, requestID)
		}
	}

	// Try to send the messages over the network.
	// [sentTo] are the IDs of nodes who may receive the message.
<<<<<<< HEAD
	sentTo := s.sender.AppRequest(nodeIDs, s.ctx.ChainID, requestID, timeoutDuration, appRequestBytes)
=======
	sentTo := s.sender.SendAppRequest(nodeIDs, s.ctx.ChainID, requestID, timeoutDuration, appRequestBytes)
>>>>>>> 3c63692a

	// Set timeouts so that if we don't hear back from these nodes, we register a failure.
	for _, nodeID := range sentTo {
		nID := nodeID // Prevent overwrite in next loop iteration
		s.router.RegisterRequest(nID, s.ctx.ChainID, requestID, constants.AppRequestMsg)
		nodeIDs.Remove(nID)
	}

	// Register failures for validators we didn't even send a request to.
	for nodeID := range nodeIDs {
		s.timeouts.RegisterRequestToUnreachableValidator()
		go s.router.AppRequestFailed(nodeID, s.ctx.ChainID, requestID)
	}
}

// Sends a response to an application-level request from the given node
<<<<<<< HEAD
func (s *Sender) AppResponse(nodeID ids.ShortID, requestID uint32, appResponseBytes []byte) {
	if nodeID == s.ctx.NodeID {
		go s.router.AppResponse(nodeID, s.ctx.ChainID, requestID, appResponseBytes, nil)
	} else {
		s.sender.AppResponse(nodeID, s.ctx.ChainID, requestID, appResponseBytes)
=======
func (s *Sender) SendAppResponse(nodeID ids.ShortID, requestID uint32, appResponseBytes []byte) {
	if nodeID == s.ctx.NodeID {
		go s.router.AppResponse(nodeID, s.ctx.ChainID, requestID, appResponseBytes, nil)
	} else {
		s.sender.SendAppResponse(nodeID, s.ctx.ChainID, requestID, appResponseBytes)
>>>>>>> 3c63692a
	}
}

// Sends a application-level gossip message the given nodes. The node doesn't need to respond to
<<<<<<< HEAD
func (s *Sender) AppGossip(nodeIDs ids.ShortSet, requestID uint32, appResponseBytes []byte) {
=======
func (s *Sender) SendAppGossip(nodeIDs ids.ShortSet, requestID uint32, appResponseBytes []byte) {
>>>>>>> 3c63692a
	// Sending a message to myself. No need to send it over the network.
	// Just put it right into the router. Do so asynchronously to avoid deadlock.
	if nodeIDs.Contains(s.ctx.NodeID) {
		nodeIDs.Remove(s.ctx.NodeID)
		go s.router.AppGossip(s.ctx.NodeID, s.ctx.ChainID, requestID, appResponseBytes, nil)
	}
<<<<<<< HEAD
	s.sender.AppGossip(nodeIDs, s.ctx.ChainID, requestID, appResponseBytes)
=======
	s.sender.SendAppGossip(nodeIDs, s.ctx.ChainID, requestID, appResponseBytes)
>>>>>>> 3c63692a
}

// Chits sends chits
func (s *Sender) SendChits(validatorID ids.ShortID, requestID uint32, votes []ids.ID) {
	s.ctx.Log.Verbo("Sending Chits to validator %s. RequestID: %d. Votes: %s", validatorID, requestID, votes)
	// If [validatorID] is myself, send this message directly
	// to my own router rather than sending it over the network
	if validatorID == s.ctx.NodeID {
		go s.router.Chits(validatorID, s.ctx.ChainID, requestID, votes, nil)
	} else {
		s.sender.SendChits(validatorID, s.ctx.ChainID, requestID, votes)
	}
}

// Gossip the provided container
func (s *Sender) SendGossip(containerID ids.ID, container []byte) {
	s.ctx.Log.Verbo("Gossiping %s", containerID)
	s.sender.SendGossip(s.ctx.ChainID, containerID, container)
}<|MERGE_RESOLUTION|>--- conflicted
+++ resolved
@@ -377,15 +377,9 @@
 	}
 }
 
-<<<<<<< HEAD
-// AppRequest sends an application-level request to the given nodes.
-// The meaning of this request, and how it should be handled, is defined by the VM.
-func (s *Sender) AppRequest(nodeIDs ids.ShortSet, requestID uint32, appRequestBytes []byte) {
-=======
 // SendAppRequest sends an application-level request to the given nodes.
 // The meaning of this request, and how it should be handled, is defined by the VM.
 func (s *Sender) SendAppRequest(nodeIDs ids.ShortSet, requestID uint32, appRequestBytes []byte) {
->>>>>>> 3c63692a
 	s.ctx.Log.Verbo("Sending AppRequest. RequestID: %d. Message: %s", requestID, formatting.DumpBytes{Bytes: appRequestBytes})
 
 	// Note that this timeout duration won't exactly match the one that gets registered. That's OK.
@@ -414,11 +408,7 @@
 
 	// Try to send the messages over the network.
 	// [sentTo] are the IDs of nodes who may receive the message.
-<<<<<<< HEAD
-	sentTo := s.sender.AppRequest(nodeIDs, s.ctx.ChainID, requestID, timeoutDuration, appRequestBytes)
-=======
 	sentTo := s.sender.SendAppRequest(nodeIDs, s.ctx.ChainID, requestID, timeoutDuration, appRequestBytes)
->>>>>>> 3c63692a
 
 	// Set timeouts so that if we don't hear back from these nodes, we register a failure.
 	for _, nodeID := range sentTo {
@@ -435,39 +425,23 @@
 }
 
 // Sends a response to an application-level request from the given node
-<<<<<<< HEAD
-func (s *Sender) AppResponse(nodeID ids.ShortID, requestID uint32, appResponseBytes []byte) {
-	if nodeID == s.ctx.NodeID {
-		go s.router.AppResponse(nodeID, s.ctx.ChainID, requestID, appResponseBytes, nil)
-	} else {
-		s.sender.AppResponse(nodeID, s.ctx.ChainID, requestID, appResponseBytes)
-=======
 func (s *Sender) SendAppResponse(nodeID ids.ShortID, requestID uint32, appResponseBytes []byte) {
 	if nodeID == s.ctx.NodeID {
 		go s.router.AppResponse(nodeID, s.ctx.ChainID, requestID, appResponseBytes, nil)
 	} else {
 		s.sender.SendAppResponse(nodeID, s.ctx.ChainID, requestID, appResponseBytes)
->>>>>>> 3c63692a
 	}
 }
 
 // Sends a application-level gossip message the given nodes. The node doesn't need to respond to
-<<<<<<< HEAD
-func (s *Sender) AppGossip(nodeIDs ids.ShortSet, requestID uint32, appResponseBytes []byte) {
-=======
 func (s *Sender) SendAppGossip(nodeIDs ids.ShortSet, requestID uint32, appResponseBytes []byte) {
->>>>>>> 3c63692a
 	// Sending a message to myself. No need to send it over the network.
 	// Just put it right into the router. Do so asynchronously to avoid deadlock.
 	if nodeIDs.Contains(s.ctx.NodeID) {
 		nodeIDs.Remove(s.ctx.NodeID)
 		go s.router.AppGossip(s.ctx.NodeID, s.ctx.ChainID, requestID, appResponseBytes, nil)
 	}
-<<<<<<< HEAD
-	s.sender.AppGossip(nodeIDs, s.ctx.ChainID, requestID, appResponseBytes)
-=======
 	s.sender.SendAppGossip(nodeIDs, s.ctx.ChainID, requestID, appResponseBytes)
->>>>>>> 3c63692a
 }
 
 // Chits sends chits
