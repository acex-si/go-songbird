// (c) 2019-2020, Ava Labs, Inc. All rights reserved.
// See the file LICENSE for licensing terms.

package version

import (
	"time"

	"github.com/flare-foundation/flare/utils/constants"
)

// These are globals that describe network upgrades and node versions
var (
	Current                      = NewDefaultVersion(1, 6, 5)
	CurrentApp                   = NewDefaultApplication(constants.PlatformName, Current.Major(), Current.Minor(), Current.Patch())
	MinimumCompatibleVersion     = NewDefaultApplication(constants.PlatformName, 1, 6, 0)
	PrevMinimumCompatibleVersion = NewDefaultApplication(constants.PlatformName, 1, 5, 0)
	MinimumUnmaskedVersion       = NewDefaultApplication(constants.PlatformName, 1, 1, 0)
	PrevMinimumUnmaskedVersion   = NewDefaultApplication(constants.PlatformName, 1, 0, 0)
	VersionParser                = NewDefaultApplicationParser()

	MinUptimeVersion = NewDefaultApplication(constants.PlatformName, 1, 6, 5)

	CurrentDatabase = DatabaseVersion1_4_5
	PrevDatabase    = DatabaseVersion1_0_0

	DatabaseVersion1_4_5 = NewDefaultVersion(1, 4, 5)
	DatabaseVersion1_0_0 = NewDefaultVersion(1, 0, 0)

	ApricotPhase0Times       = map[uint32]time.Time{}
	ApricotPhase0DefaultTime = time.Date(2000, time.January, 1, 0, 0, 0, 0, time.UTC)

	ApricotPhase1Times       = map[uint32]time.Time{}
	ApricotPhase1DefaultTime = time.Date(2000, time.January, 1, 0, 0, 0, 0, time.UTC)

	ApricotPhase2Times       = map[uint32]time.Time{}
	ApricotPhase2DefaultTime = time.Date(2000, time.January, 1, 0, 0, 0, 0, time.UTC)

	ApricotPhase3Times = map[uint32]time.Time{
<<<<<<< HEAD
		constants.LocalID: time.Date(2000, time.January, 1, 0, 0, 0, 0, time.UTC),
	}
=======
		constants.LocalID: time.Date(2000, time.January, 1, 0, 0, 0, 0, time.UTC)}
>>>>>>> 2dc13512
	ApricotPhase3DefaultTime = time.Date(2100, time.January, 1, 0, 0, 0, 0, time.UTC)

	ApricotPhase4Times = map[uint32]time.Time{
		constants.LocalID: time.Date(2000, time.January, 1, 0, 0, 0, 0, time.UTC),
	}
	ApricotPhase4DefaultTime = time.Date(2100, time.January, 1, 0, 0, 0, 0, time.UTC)

	ApricotPhase4MinPChainHeight        = map[uint32]uint64{}
	ApricotPhase4DefaultMinPChainHeight = uint64(0)
)

func GetApricotPhase0Time(networkID uint32) time.Time {
	if upgradeTime, exists := ApricotPhase0Times[networkID]; exists {
		return upgradeTime
	}
	return ApricotPhase0DefaultTime
}

func GetApricotPhase1Time(networkID uint32) time.Time {
	if upgradeTime, exists := ApricotPhase1Times[networkID]; exists {
		return upgradeTime
	}
	return ApricotPhase1DefaultTime
}

func GetApricotPhase2Time(networkID uint32) time.Time {
	if upgradeTime, exists := ApricotPhase2Times[networkID]; exists {
		return upgradeTime
	}
	return ApricotPhase2DefaultTime
}

func GetApricotPhase3Time(networkID uint32) time.Time {
	if upgradeTime, exists := ApricotPhase3Times[networkID]; exists {
		return upgradeTime
	}
	return ApricotPhase3DefaultTime
}

func GetApricotPhase4Time(networkID uint32) time.Time {
	if upgradeTime, exists := ApricotPhase4Times[networkID]; exists {
		return upgradeTime
	}
	return ApricotPhase4DefaultTime
}

func GetApricotPhase4MinPChainHeight(networkID uint32) uint64 {
	if minHeight, exists := ApricotPhase4MinPChainHeight[networkID]; exists {
		return minHeight
	}
	return ApricotPhase4DefaultMinPChainHeight
}

func GetCompatibility(networkID uint32) Compatibility {
	return NewCompatibility(
		CurrentApp,
		MinimumCompatibleVersion,
		GetApricotPhase4Time(networkID),
		PrevMinimumCompatibleVersion,
		MinimumUnmaskedVersion,
		GetApricotPhase0Time(networkID),
		PrevMinimumUnmaskedVersion,
	)
}<|MERGE_RESOLUTION|>--- conflicted
+++ resolved
@@ -37,12 +37,7 @@
 	ApricotPhase2DefaultTime = time.Date(2000, time.January, 1, 0, 0, 0, 0, time.UTC)
 
 	ApricotPhase3Times = map[uint32]time.Time{
-<<<<<<< HEAD
-		constants.LocalID: time.Date(2000, time.January, 1, 0, 0, 0, 0, time.UTC),
-	}
-=======
 		constants.LocalID: time.Date(2000, time.January, 1, 0, 0, 0, 0, time.UTC)}
->>>>>>> 2dc13512
 	ApricotPhase3DefaultTime = time.Date(2100, time.January, 1, 0, 0, 0, 0, time.UTC)
 
 	ApricotPhase4Times = map[uint32]time.Time{
