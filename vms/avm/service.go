// (c) 2019-2020, Ava Labs, Inc. All rights reserved.
// See the file LICENSE for licensing terms.

package avm

import (
	"errors"
	"fmt"
	"math"
	"net/http"
	"strings"

	"github.com/ava-labs/gecko/api"
	"github.com/ava-labs/gecko/ids"
	"github.com/ava-labs/gecko/snow/choices"
	"github.com/ava-labs/gecko/utils/constants"
	"github.com/ava-labs/gecko/utils/crypto"
	"github.com/ava-labs/gecko/utils/formatting"
	"github.com/ava-labs/gecko/utils/json"
	"github.com/ava-labs/gecko/vms/components/ava"
	"github.com/ava-labs/gecko/vms/components/verify"
	"github.com/ava-labs/gecko/vms/nftfx"
	"github.com/ava-labs/gecko/vms/secp256k1fx"

	safemath "github.com/ava-labs/gecko/utils/math"
)

const (
	// Max number of addresses that can be passed in as argument to GetUTXOs
	maxGetUTXOsAddrs = 1024
)

var (
	errUnknownAssetID         = errors.New("unknown asset ID")
	errTxNotCreateAsset       = errors.New("transaction doesn't create an asset")
	errNoHolders              = errors.New("initialHolders must not be empty")
	errNoMinters              = errors.New("no minters provided")
	errInvalidAmount          = errors.New("amount must be positive")
	errSpendOverflow          = errors.New("spent amount overflows uint64")
	errInvalidMintAmount      = errors.New("amount minted must be positive")
	errAddressesCantMintAsset = errors.New("provided addresses don't have the authority to mint the provided asset")
	errInvalidUTXO            = errors.New("invalid utxo")
	errNilTxID                = errors.New("nil transaction ID")
)

// Service defines the base service for the asset vm
type Service struct{ vm *VM }

// FormattedTx defines a JSON formatted struct containing a Tx in CB58 format
type FormattedTx struct {
	Tx formatting.CB58 `json:"tx"`
}

// FormattedUTXOs defines a JSON formatted struct containing UTXOs in CB58 format
type FormattedUTXOs struct {
	UTXOs []formatting.CB58 `json:"utxos"`
}

// FormattedAssetID defines a JSON formatted struct containing an assetID as a string
type FormattedAssetID struct {
	AssetID ids.ID `json:"assetID"`
}

// IssueTx attempts to issue a transaction into consensus
func (service *Service) IssueTx(r *http.Request, args *FormattedTx, reply *api.JsonTxID) error {
	service.vm.ctx.Log.Info("AVM: IssueTx called with %s", args.Tx)

	txID, err := service.vm.IssueTx(args.Tx.Bytes, nil)
	if err != nil {
		return err
	}

	reply.TxID = txID
	return nil
}

// GetTxStatusReply defines the GetTxStatus replies returned from the API
type GetTxStatusReply struct {
	Status choices.Status `json:"status"`
}

// GetTxStatus returns the status of the specified transaction
func (service *Service) GetTxStatus(r *http.Request, args *api.JsonTxID, reply *GetTxStatusReply) error {
	service.vm.ctx.Log.Info("AVM: GetTxStatus called with %s", args.TxID)

	if args.TxID.IsZero() {
		return errNilTxID
	}

	tx := UniqueTx{
		vm:   service.vm,
		txID: args.TxID,
	}

	reply.Status = tx.Status()
	return nil
}

// GetTx returns the specified transaction
func (service *Service) GetTx(r *http.Request, args *api.JsonTxID, reply *FormattedTx) error {
	service.vm.ctx.Log.Info("AVM: GetTx called with %s", args.TxID)

	if args.TxID.IsZero() {
		return errNilTxID
	}

	tx := UniqueTx{
		vm:   service.vm,
		txID: args.TxID,
	}
	if status := tx.Status(); !status.Fetched() {
		return errUnknownTx
	}

	reply.Tx.Bytes = tx.Bytes()
	return nil
}

<<<<<<< HEAD
// Index is an address and an associated UTXO.
// Marks a starting or stopping point when fetching UTXOs. Used for pagination.
type Index struct {
	Address string `json:"address"` // The address as a string
	Utxo    string `json:"utxo"`    // The UTXO ID as a string
}

// GetUTXOsArgs are arguments for passing into GetUTXOs.
// Gets the UTXOs that reference at least one address in [Addresses].
// Returns at most [limit] addresses.
// If [limit] == 0 or > [maxUTXOsToFetch], fetches up to [maxUTXOsToFetch].
// [StartIndex] defines where to start fetching UTXOs (for pagination.)
// UTXOs fetched are from addresses equal to or greater than [StartIndex.Address]
// For address [StartIndex.Address], only UTXOs with IDs greater than [StartIndex.Utxo] will be returned.
// If [StartIndex] is omitted, gets all UTXOs.
// If GetUTXOs is called multiple times, with our without [StartIndex], it is not guaranteed
// that returned UTXOs are unique. That is, the same UTXO may appear in the response of multiple calls.
type GetUTXOsArgs struct {
	ChainID    string      `json:"chainID"`
	Addresses  []string    `json:"addresses"`
	Limit      json.Uint32 `json:"limit"`
	StartIndex Index       `json:"startIndex"`
}

// GetUTXOsReply defines the GetUTXOs replies returned from the API
type GetUTXOsReply struct {
	// Number of UTXOs returned
	NumFetched json.Uint64 `json:"numFetched"`
	// The UTXOs
	UTXOs []formatting.CB58 `json:"utxos"`
	// The last UTXO that was returned, and the address it corresponds to.
	// Used for pagination. To get the rest of the UTXOs, call GetUTXOs
	// again and set [StartIndex] to this value.
	EndIndex Index `json:"endIndex"`
}

=======
>>>>>>> fea991b2
// GetUTXOs gets all utxos for passed in addresses
func (service *Service) GetUTXOs(r *http.Request, args *api.JsonAddresses, reply *FormattedUTXOs) error {
	service.vm.ctx.Log.Info("AVM: GetUTXOs called with %s", args.Addresses)

<<<<<<< HEAD
	if args.ChainID == "" {
		args.ChainID = service.vm.ctx.ChainID.String()
=======
	addrSet := ids.Set{}
	for _, addr := range args.Addresses {
		addrBytes, err := service.vm.ParseAddress(addr)
		if err != nil {
			return fmt.Errorf("problem parsing address '%s': %w", addr, err)
		}
		addrSet.Add(ids.NewID(hashing.ComputeHash256Array(addrBytes)))
>>>>>>> fea991b2
	}
	chainID, err := service.vm.ctx.BCLookup.Lookup(args.ChainID)
	if err != nil {
		return fmt.Errorf("problem parsing chainID '%s': %w", args.ChainID, err)
	}

	if len(args.Addresses) > maxGetUTXOsAddrs {
		return fmt.Errorf("number of addresses given, %d, exceeds maximum, %d", len(args.Addresses), maxGetUTXOsAddrs)
	}

	addrSet := ids.ShortSet{}
	for _, addrStr := range args.Addresses {
		addr, err := service.vm.ParseAddress(addrStr)
		if err != nil {
			return fmt.Errorf("problem parsing address '%s': %w", addr, err)
		}
		addrSet.Add(addr)
	}

<<<<<<< HEAD
	startAddr := ids.ShortEmpty
	startUTXO := ids.Empty
	if args.StartIndex.Address != "" || args.StartIndex.Utxo != "" {
		startAddr, err = service.vm.ParseAddress(args.StartIndex.Address)
=======
// GetAtomicUTXOs gets all atomic utxos for passed in addresses
func (service *Service) GetAtomicUTXOs(r *http.Request, args *api.JsonAddresses, reply *FormattedUTXOs) error {
	service.vm.ctx.Log.Info("GetAtomicUTXOs called with %s", args.Addresses)

	addrSet := ids.Set{}
	for _, addr := range args.Addresses {
		addrBytes, err := service.vm.ParseAddress(addr)
>>>>>>> fea991b2
		if err != nil {
			return fmt.Errorf("couldn't parse start index address: %w", err)
		}
		startUTXO, err = ids.FromString(args.StartIndex.Utxo)
		if err != nil {
			return fmt.Errorf("couldn't parse start index utxo: %w", err)
		}
	}

	var (
		utxos     []*ava.UTXO
		endAddr   ids.ShortID
		endUTXOID ids.ID
	)
	if chainID.Equals(service.vm.ctx.ChainID) {
		utxos, endAddr, endUTXOID, err = service.vm.GetUTXOs(
			addrSet,
			startAddr,
			startUTXO,
			int(args.Limit),
		)
	} else {
		utxos, endAddr, endUTXOID, err = service.vm.GetAtomicUTXOs(
			chainID,
			addrSet,
			startAddr,
			startUTXO,
			int(args.Limit),
		)
	}
	if err != nil {
		return fmt.Errorf("problem retrieving UTXOs: %w", err)
	}

	reply.UTXOs = make([]formatting.CB58, len(utxos))
	for i, utxo := range utxos {
		b, err := service.vm.codec.Marshal(utxo)
		if err != nil {
			return fmt.Errorf("problem marshalling UTXO: %w", err)
		}
		reply.UTXOs[i] = formatting.CB58{Bytes: b}
	}
	reply.NumFetched = json.Uint64(len(reply.UTXOs))
	reply.EndIndex.Address = service.vm.Format(endAddr.Bytes())
	reply.EndIndex.Utxo = endUTXOID.String()
	return nil
}

// GetAssetDescriptionArgs are arguments for passing into GetAssetDescription requests
type GetAssetDescriptionArgs struct {
	AssetID string `json:"assetID"`
}

// GetAssetDescriptionReply defines the GetAssetDescription replies returned from the API
type GetAssetDescriptionReply struct {
	AssetID      ids.ID     `json:"assetID"`
	Name         string     `json:"name"`
	Symbol       string     `json:"symbol"`
	Denomination json.Uint8 `json:"denomination"`
}

// GetAssetDescription creates an empty account with the name passed in
func (service *Service) GetAssetDescription(_ *http.Request, args *GetAssetDescriptionArgs, reply *GetAssetDescriptionReply) error {
	service.vm.ctx.Log.Info("AVM: GetAssetDescription called with %s", args.AssetID)

	assetID, err := service.vm.Lookup(args.AssetID)
	if err != nil {
		assetID, err = ids.FromString(args.AssetID)
		if err != nil {
			return fmt.Errorf("couldn't find asset with ID: %s", args.AssetID)
		}
	}

	tx := &UniqueTx{
		vm:   service.vm,
		txID: assetID,
	}
	if status := tx.Status(); !status.Fetched() {
		return errUnknownAssetID
	}
	createAssetTx, ok := tx.UnsignedTx.(*CreateAssetTx)
	if !ok {
		return errTxNotCreateAsset
	}

	reply.AssetID = assetID
	reply.Name = createAssetTx.Name
	reply.Symbol = createAssetTx.Symbol
	reply.Denomination = json.Uint8(createAssetTx.Denomination)

	return nil
}

// GetBalanceArgs are arguments for passing into GetBalance requests
type GetBalanceArgs struct {
	Address string `json:"address"`
	AssetID string `json:"assetID"`
}

// GetBalanceReply defines the GetBalance replies returned from the API
type GetBalanceReply struct {
	Balance json.Uint64  `json:"balance"`
	UTXOIDs []ava.UTXOID `json:"utxoIDs"`
}

// GetBalance returns the amount of an asset that an address at least partially owns
func (service *Service) GetBalance(r *http.Request, args *GetBalanceArgs, reply *GetBalanceReply) error {
	service.vm.ctx.Log.Info("AVM: GetBalance called with address: %s assetID: %s", args.Address, args.AssetID)

	address, err := service.vm.ParseAddress(args.Address)
	if err != nil {
		return fmt.Errorf("problem parsing address '%s': %w", args.Address, err)
	}

	assetID, err := service.vm.Lookup(args.AssetID)
	if err != nil {
		assetID, err = ids.FromString(args.AssetID)
		if err != nil {
			return fmt.Errorf("problem parsing assetID '%s': %w", args.AssetID, err)
		}
	}

	addrSet := ids.ShortSet{}
	addrSet.Add(address)

	utxos, _, _, err := service.vm.GetUTXOs(addrSet, ids.ShortEmpty, ids.Empty, -1)
	if err != nil {
		return fmt.Errorf("problem retrieving UTXOs: %w", err)
	}

	reply.UTXOIDs = make([]ava.UTXOID, 0, len(utxos))
	for _, utxo := range utxos {
		if !utxo.AssetID().Equals(assetID) {
			continue
		}
		transferable, ok := utxo.Out.(ava.TransferableOut)
		if !ok {
			continue
		}
		amt, err := safemath.Add64(transferable.Amount(), uint64(reply.Balance))
		if err != nil {
			return err
		}
		reply.Balance = json.Uint64(amt)
		reply.UTXOIDs = append(reply.UTXOIDs, utxo.UTXOID)
	}

	return nil
}

// Balance ...
type Balance struct {
	AssetID string      `json:"asset"`
	Balance json.Uint64 `json:"balance"`
}

// GetAllBalancesReply is the response from a call to GetAllBalances
type GetAllBalancesReply struct {
	Balances []Balance `json:"balances"`
}

// GetAllBalances returns a map where:
//   Key: ID of an asset such that [args.Address] has a non-zero balance of the asset
//   Value: The balance of the asset held by the address
// Note that balances include assets that the address only _partially_ owns
// (ie is one of several addresses specified in a multi-sig)
func (service *Service) GetAllBalances(r *http.Request, args *api.JsonAddress, reply *GetAllBalancesReply) error {
	service.vm.ctx.Log.Info("AVM: GetAllBalances called with address: %s", args.Address)

	address, err := service.vm.ParseAddress(args.Address)
	if err != nil {
		return fmt.Errorf("problem parsing address '%s': %w", args.Address, err)
	}
	addrSet := ids.ShortSet{}
	addrSet.Add(address)

	utxos, _, _, err := service.vm.GetUTXOs(addrSet, ids.ShortEmpty, ids.Empty, -1)
	if err != nil {
		return fmt.Errorf("couldn't get address's UTXOs: %s", err)
	}

	assetIDs := ids.Set{}                    // IDs of assets the address has a non-zero balance of
	balances := make(map[[32]byte]uint64, 0) // key: ID (as bytes). value: balance of that asset
	for _, utxo := range utxos {
		transferable, ok := utxo.Out.(ava.TransferableOut)
		if !ok {
			continue
		}
		assetID := utxo.AssetID()
		assetIDs.Add(assetID)
		balance := balances[assetID.Key()] // 0 if key doesn't exist
		balance, err := safemath.Add64(transferable.Amount(), balance)
		if err != nil {
			balances[assetID.Key()] = math.MaxUint64
		} else {
			balances[assetID.Key()] = balance
		}
	}

	reply.Balances = make([]Balance, assetIDs.Len())
	for i, assetID := range assetIDs.List() {
		if alias, err := service.vm.PrimaryAlias(assetID); err == nil {
			reply.Balances[i] = Balance{
				AssetID: alias,
				Balance: json.Uint64(balances[assetID.Key()]),
			}
		} else {
			reply.Balances[i] = Balance{
				AssetID: assetID.String(),
				Balance: json.Uint64(balances[assetID.Key()]),
			}
		}
	}

	return nil
}

// CreateFixedCapAssetArgs are arguments for passing into CreateFixedCapAsset requests
type CreateFixedCapAssetArgs struct {
	api.UserPass
	Name           string    `json:"name"`
	Symbol         string    `json:"symbol"`
	Denomination   byte      `json:"denomination"`
	InitialHolders []*Holder `json:"initialHolders"`
}

// Holder describes how much an address owns of an asset
type Holder struct {
	Amount  json.Uint64 `json:"amount"`
	Address string      `json:"address"`
}

// CreateFixedCapAsset returns ID of the newly created asset
func (service *Service) CreateFixedCapAsset(r *http.Request, args *CreateFixedCapAssetArgs, reply *FormattedAssetID) error {
	service.vm.ctx.Log.Info("AVM: CreateFixedCapAsset called with name: %s symbol: %s number of holders: %d",
		args.Name,
		args.Symbol,
		len(args.InitialHolders),
	)

	if len(args.InitialHolders) == 0 {
		return errNoHolders
	}

	utxos, kc, err := service.vm.LoadUser(args.Username, args.Password)
	if err != nil {
		return err
	}

	avaKey := service.vm.ava.Key()
	amountsSpent, ins, keys, err := service.vm.Spend(
		utxos,
		kc,
		map[[32]byte]uint64{
			avaKey: service.vm.txFee,
		},
	)
	if err != nil {
		return err
	}

	outs := []*ava.TransferableOutput{}
	if amountSpent := amountsSpent[avaKey]; amountSpent > service.vm.txFee {
		changeAddr := kc.Keys[0].PublicKey().Address()
		outs = append(outs, &ava.TransferableOutput{
			Asset: ava.Asset{ID: service.vm.ava},
			Out: &secp256k1fx.TransferOutput{
				Amt: amountSpent - service.vm.txFee,
				OutputOwners: secp256k1fx.OutputOwners{
					Locktime:  0,
					Threshold: 1,
					Addrs:     []ids.ShortID{changeAddr},
				},
			},
		})
	}

	initialState := &InitialState{
		FxID: 0, // TODO: Should lookup secp256k1fx FxID
		Outs: make([]verify.State, 0, len(args.InitialHolders)),
	}
	for _, holder := range args.InitialHolders {
		address, err := service.vm.ParseAddress(holder.Address)
<<<<<<< HEAD
=======
		if err != nil {
			return err
		}
		addr, err := ids.ToShortID(address)
>>>>>>> fea991b2
		if err != nil {
			return err
		}
		initialState.Outs = append(initialState.Outs, &secp256k1fx.TransferOutput{
			Amt: uint64(holder.Amount),
			OutputOwners: secp256k1fx.OutputOwners{
				Threshold: 1,
				Addrs:     []ids.ShortID{address},
			},
		})
	}
	initialState.Sort(service.vm.codec)

	tx := Tx{UnsignedTx: &CreateAssetTx{
		BaseTx: BaseTx{
			NetID: service.vm.ctx.NetworkID,
			BCID:  service.vm.ctx.ChainID,
			Outs:  outs,
			Ins:   ins,
		},
		Name:         args.Name,
		Symbol:       args.Symbol,
		Denomination: args.Denomination,
		States:       []*InitialState{initialState},
	}}
	if err := service.vm.SignSECP256K1Fx(&tx, keys); err != nil {
		return err
	}

	assetID, err := service.vm.IssueTx(tx.Bytes(), nil)
	if err != nil {
		return fmt.Errorf("problem issuing transaction: %w", err)
	}

	reply.AssetID = assetID
	return nil
}

// CreateVariableCapAssetArgs are arguments for passing into CreateVariableCapAsset requests
type CreateVariableCapAssetArgs struct {
	api.UserPass
	Name         string   `json:"name"`
	Symbol       string   `json:"symbol"`
	Denomination byte     `json:"denomination"`
	MinterSets   []Owners `json:"minterSets"`
}

// Owners describes who can perform an action
type Owners struct {
	Threshold json.Uint32 `json:"threshold"`
	Minters   []string    `json:"minters"`
}

// CreateVariableCapAsset returns ID of the newly created asset
func (service *Service) CreateVariableCapAsset(r *http.Request, args *CreateVariableCapAssetArgs, reply *FormattedAssetID) error {
	service.vm.ctx.Log.Info("AVM: CreateVariableCapAsset called with name: %s symbol: %s number of minters: %d",
		args.Name,
		args.Symbol,
		len(args.MinterSets),
	)

	if len(args.MinterSets) == 0 {
		return errNoMinters
	}

	utxos, kc, err := service.vm.LoadUser(args.Username, args.Password)
	if err != nil {
		return err
	}

	avaKey := service.vm.ava.Key()
	amountsSpent, ins, keys, err := service.vm.Spend(
		utxos,
		kc,
		map[[32]byte]uint64{
			avaKey: service.vm.txFee,
		},
	)
	if err != nil {
		return err
	}

	outs := []*ava.TransferableOutput{}
	if amountSpent := amountsSpent[avaKey]; amountSpent > service.vm.txFee {
		changeAddr := kc.Keys[0].PublicKey().Address()
		outs = append(outs, &ava.TransferableOutput{
			Asset: ava.Asset{ID: service.vm.ava},
			Out: &secp256k1fx.TransferOutput{
				Amt: amountSpent - service.vm.txFee,
				OutputOwners: secp256k1fx.OutputOwners{
					Locktime:  0,
					Threshold: 1,
					Addrs:     []ids.ShortID{changeAddr},
				},
			},
		})
	}

	initialState := &InitialState{
		FxID: 0, // TODO: Should lookup secp256k1fx FxID
		Outs: make([]verify.State, 0, len(args.MinterSets)),
	}
	for _, owner := range args.MinterSets {
		minter := &secp256k1fx.MintOutput{
			OutputOwners: secp256k1fx.OutputOwners{
				Threshold: uint32(owner.Threshold),
				Addrs:     make([]ids.ShortID, 0, len(owner.Minters)),
			},
		}
<<<<<<< HEAD
		for _, addressStr := range owner.Minters {
			addr, err := service.vm.ParseAddress(addressStr)
=======
		for _, address := range owner.Minters {
			addrBytes, err := service.vm.ParseAddress(address)
			if err != nil {
				return err
			}
			addr, err := ids.ToShortID(addrBytes)
>>>>>>> fea991b2
			if err != nil {
				return err
			}
			minter.Addrs = append(minter.Addrs, addr)
		}
		ids.SortShortIDs(minter.Addrs)
		initialState.Outs = append(initialState.Outs, minter)
	}
	initialState.Sort(service.vm.codec)

	tx := Tx{UnsignedTx: &CreateAssetTx{
		BaseTx: BaseTx{
			NetID: service.vm.ctx.NetworkID,
			BCID:  service.vm.ctx.ChainID,
			Outs:  outs,
			Ins:   ins,
		},
		Name:         args.Name,
		Symbol:       args.Symbol,
		Denomination: args.Denomination,
		States:       []*InitialState{initialState},
	}}
	if err := service.vm.SignSECP256K1Fx(&tx, keys); err != nil {
		return err
	}

	assetID, err := service.vm.IssueTx(tx.Bytes(), nil)
	if err != nil {
		return fmt.Errorf("problem issuing transaction: %w", err)
	}

	reply.AssetID = assetID
	return nil
}

// CreateNFTAssetArgs are arguments for passing into CreateNFTAsset requests
type CreateNFTAssetArgs struct {
	api.UserPass
	Name       string   `json:"name"`
	Symbol     string   `json:"symbol"`
	MinterSets []Owners `json:"minterSets"`
}

// CreateNFTAsset returns ID of the newly created asset
func (service *Service) CreateNFTAsset(r *http.Request, args *CreateNFTAssetArgs, reply *FormattedAssetID) error {
	service.vm.ctx.Log.Info("AVM: CreateNFTAsset called with name: %s symbol: %s number of minters: %d",
		args.Name,
		args.Symbol,
		len(args.MinterSets),
	)

	if len(args.MinterSets) == 0 {
		return errNoMinters
	}

	utxos, kc, err := service.vm.LoadUser(args.Username, args.Password)
	if err != nil {
		return err
	}

	avaKey := service.vm.ava.Key()
	amountsSpent, ins, keys, err := service.vm.Spend(
		utxos,
		kc,
		map[[32]byte]uint64{
			avaKey: service.vm.txFee,
		},
	)
	if err != nil {
		return err
	}

	outs := []*ava.TransferableOutput{}
	if amountSpent := amountsSpent[avaKey]; amountSpent > service.vm.txFee {
		changeAddr := kc.Keys[0].PublicKey().Address()
		outs = append(outs, &ava.TransferableOutput{
			Asset: ava.Asset{ID: service.vm.ava},
			Out: &secp256k1fx.TransferOutput{
				Amt: amountSpent - service.vm.txFee,
				OutputOwners: secp256k1fx.OutputOwners{
					Locktime:  0,
					Threshold: 1,
					Addrs:     []ids.ShortID{changeAddr},
				},
			},
		})
	}

	initialState := &InitialState{
		FxID: 1, // TODO: Should lookup nftfx FxID
		Outs: make([]verify.State, 0, len(args.MinterSets)),
	}
	for i, owner := range args.MinterSets {
		minter := &nftfx.MintOutput{
			GroupID: uint32(i),
			OutputOwners: secp256k1fx.OutputOwners{
				Threshold: uint32(owner.Threshold),
			},
		}
<<<<<<< HEAD
		for _, addrStr := range owner.Minters {
			addr, err := service.vm.ParseAddress(addrStr)
=======
		for _, address := range owner.Minters {
			addrBytes, err := service.vm.ParseAddress(address)
			if err != nil {
				return err
			}
			addr, err := ids.ToShortID(addrBytes)
>>>>>>> fea991b2
			if err != nil {
				return err
			}
			minter.Addrs = append(minter.Addrs, addr)
		}
		ids.SortShortIDs(minter.Addrs)
		initialState.Outs = append(initialState.Outs, minter)
	}
	initialState.Sort(service.vm.codec)

	tx := Tx{UnsignedTx: &CreateAssetTx{
		BaseTx: BaseTx{
			NetID: service.vm.ctx.NetworkID,
			BCID:  service.vm.ctx.ChainID,
			Outs:  outs,
			Ins:   ins,
		},
		Name:         args.Name,
		Symbol:       args.Symbol,
		Denomination: 0, // NFTs are non-fungible
		States:       []*InitialState{initialState},
	}}
	if err := service.vm.SignSECP256K1Fx(&tx, keys); err != nil {
		return err
	}

	assetID, err := service.vm.IssueTx(tx.Bytes(), nil)
	if err != nil {
		return fmt.Errorf("problem issuing transaction: %w", err)
	}

	reply.AssetID = assetID
	return nil
}

// CreateAddress creates an address for the user [args.Username]
func (service *Service) CreateAddress(r *http.Request, args *api.UserPass, reply *api.JsonAddress) error {
	service.vm.ctx.Log.Info("AVM: CreateAddress called for user '%s'", args.Username)

	db, err := service.vm.ctx.Keystore.GetDatabase(args.Username, args.Password)
	if err != nil {
		return fmt.Errorf("problem retrieving user '%s': %w", args.Username, err)
	}

	user := userState{vm: service.vm}

	factory := crypto.FactorySECP256K1R{}
	skIntf, err := factory.NewPrivateKey()
	if err != nil {
		return fmt.Errorf("problem generating private key: %w", err)
	}
	sk := skIntf.(*crypto.PrivateKeySECP256K1R)

	if err := user.SetKey(db, sk); err != nil {
		return fmt.Errorf("problem saving private key: %w", err)
	}

	addresses, _ := user.Addresses(db)
	addresses = append(addresses, sk.PublicKey().Address())

	if err := user.SetAddresses(db, addresses); err != nil {
		return fmt.Errorf("problem saving address: %w", err)
	}
	reply.Address, err = service.vm.FormatAddress(sk.PublicKey().Address().Bytes())
	if err != nil {
		return fmt.Errorf("problem formatting address: %w", err)
	}
	return nil
}

// ListAddresses returns all of the addresses controlled by user [args.Username]
func (service *Service) ListAddresses(_ *http.Request, args *api.UserPass, response *api.JsonAddresses) error {
	service.vm.ctx.Log.Info("AVM: ListAddresses called for user '%s'", args.Username)

	db, err := service.vm.ctx.Keystore.GetDatabase(args.Username, args.Password)
	if err != nil {
		return fmt.Errorf("problem retrieving user '%s': %w", args.Username, err)
	}

	response.Addresses = []string{}

	user := userState{vm: service.vm}
	addresses, err := user.Addresses(db)
	if err != nil {
		return nil
	}

	for _, address := range addresses {
		addr, err := service.vm.FormatAddress(address.Bytes())
		if err != nil {
			return fmt.Errorf("problem formatting address: %w", err)
		}
		response.Addresses = append(response.Addresses, addr)
	}
	return nil
}

// ExportKeyArgs are arguments for ExportKey
type ExportKeyArgs struct {
	api.UserPass
	Address string `json:"address"`
}

// ExportKeyReply is the response for ExportKey
type ExportKeyReply struct {
	// The decrypted PrivateKey for the Address provided in the arguments
	PrivateKey string `json:"privateKey"`
}

// ExportKey returns a private key from the provided user
func (service *Service) ExportKey(r *http.Request, args *ExportKeyArgs, reply *ExportKeyReply) error {
	service.vm.ctx.Log.Info("AVM: ExportKey called for user '%s'", args.Username)

<<<<<<< HEAD
	addr, err := service.vm.ParseAddress(args.Address)
=======
	address, err := service.vm.ParseAddress(args.Address)
	if err != nil {
		return fmt.Errorf("problem parsing address '%s': %w", args.Address, err)
	}
	addr, err := ids.ToShortID(address)
>>>>>>> fea991b2
	if err != nil {
		return fmt.Errorf("problem parsing address '%s': %w", args.Address, err)
	}

	db, err := service.vm.ctx.Keystore.GetDatabase(args.Username, args.Password)
	if err != nil {
		return fmt.Errorf("problem retrieving user '%s': %w", args.Username, err)
	}

	user := userState{vm: service.vm}

	sk, err := user.Key(db, addr)
	if err != nil {
		return fmt.Errorf("problem retrieving private key: %w", err)
	}

	reply.PrivateKey = constants.SecretKeyPrefix + formatting.CB58{Bytes: sk.Bytes()}.String()
	return nil
}

// ImportKeyArgs are arguments for ImportKey
type ImportKeyArgs struct {
	api.UserPass
	PrivateKey string `json:"privateKey"`
}

// ImportKeyReply is the response for ImportKey
type ImportKeyReply struct {
	// The address controlled by the PrivateKey provided in the arguments
	Address string `json:"address"`
}

// ImportKey adds a private key to the provided user
func (service *Service) ImportKey(r *http.Request, args *ImportKeyArgs, reply *api.JsonAddress) error {
	service.vm.ctx.Log.Info("AVM: ImportKey called for user '%s'", args.Username)

	db, err := service.vm.ctx.Keystore.GetDatabase(args.Username, args.Password)
	if err != nil {
		return fmt.Errorf("problem retrieving data: %w", err)
	}

	user := userState{vm: service.vm}

	if !strings.HasPrefix(args.PrivateKey, constants.SecretKeyPrefix) {
		return fmt.Errorf("private key missing %s prefix", constants.SecretKeyPrefix)
	}
	trimmedPrivateKey := strings.TrimPrefix(args.PrivateKey, constants.SecretKeyPrefix)
	formattedPrivateKey := formatting.CB58{}
	if err := formattedPrivateKey.FromString(trimmedPrivateKey); err != nil {
		return fmt.Errorf("problem parsing private key: %w", err)
	}

	factory := crypto.FactorySECP256K1R{}
	skIntf, err := factory.ToPrivateKey(formattedPrivateKey.Bytes)
	if err != nil {
		return fmt.Errorf("problem parsing private key: %w", err)
	}
	sk := skIntf.(*crypto.PrivateKeySECP256K1R)

	if err := user.SetKey(db, sk); err != nil {
		return fmt.Errorf("problem saving key %w", err)
	}

	addresses, _ := user.Addresses(db)

	newAddress := sk.PublicKey().Address()
	reply.Address, err = service.vm.FormatAddress(newAddress.Bytes())
	if err != nil {
		return fmt.Errorf("problem formatting address: %w", err)
	}
	for _, address := range addresses {
		if newAddress.Equals(address) {
			return nil
		}
	}

	addresses = append(addresses, newAddress)
	if err := user.SetAddresses(db, addresses); err != nil {
		return fmt.Errorf("problem saving addresses: %w", err)
	}

	return nil
}

// SendArgs are arguments for passing into Send requests
type SendArgs struct {
	api.UserPass
	Amount  json.Uint64 `json:"amount"`
	AssetID string      `json:"assetID"`
	To      string      `json:"to"`
}

// Send returns the ID of the newly created transaction
func (service *Service) Send(r *http.Request, args *SendArgs, reply *api.JsonTxID) error {
	service.vm.ctx.Log.Info("AVM: Send called with username: %s", args.Username)

	if args.Amount == 0 {
		return errInvalidAmount
	}

	assetID, err := service.vm.Lookup(args.AssetID)
	if err != nil {
		assetID, err = ids.FromString(args.AssetID)
		if err != nil {
			return fmt.Errorf("asset '%s' not found", args.AssetID)
		}
	}

<<<<<<< HEAD
	to, err := service.vm.ParseAddress(args.To)
=======
	toBytes, err := service.vm.ParseAddress(args.To)
	if err != nil {
		return fmt.Errorf("problem parsing to address %q: %w", args.To, err)
	}
	to, err := ids.ToShortID(toBytes)
>>>>>>> fea991b2
	if err != nil {
		return fmt.Errorf("problem parsing to address %q: %w", args.To, err)
	}

	utxos, kc, err := service.vm.LoadUser(args.Username, args.Password)
	if err != nil {
		return err
	}

	amounts := map[[32]byte]uint64{
		assetID.Key(): uint64(args.Amount),
	}
	amountsWithFee := make(map[[32]byte]uint64, len(amounts)+1)
	for k, v := range amounts {
		amountsWithFee[k] = v
	}

	avaKey := service.vm.ava.Key()
	amountWithFee, err := safemath.Add64(amountsWithFee[avaKey], service.vm.txFee)
	if err != nil {
		return fmt.Errorf("problem calculating required spend amount: %w", err)
	}
	amountsWithFee[avaKey] = amountWithFee

	amountsSpent, ins, keys, err := service.vm.Spend(
		utxos,
		kc,
		amountsWithFee,
	)
	if err != nil {
		return err
	}

	outs := []*ava.TransferableOutput{}
	for asset, amountWithFee := range amountsWithFee {
		assetID := ids.NewID(asset)
		amount := amounts[asset]
		amountSpent := amountsSpent[asset]

		if amount > 0 {
			outs = append(outs, &ava.TransferableOutput{
				Asset: ava.Asset{ID: assetID},
				Out: &secp256k1fx.TransferOutput{
					Amt: amount,
					OutputOwners: secp256k1fx.OutputOwners{
						Locktime:  0,
						Threshold: 1,
						Addrs:     []ids.ShortID{to},
					},
				},
			})
		}
		if amountSpent > amountWithFee {
			changeAddr := kc.Keys[0].PublicKey().Address()
			outs = append(outs, &ava.TransferableOutput{
				Asset: ava.Asset{ID: assetID},
				Out: &secp256k1fx.TransferOutput{
					Amt: amountSpent - amountWithFee,
					OutputOwners: secp256k1fx.OutputOwners{
						Locktime:  0,
						Threshold: 1,
						Addrs:     []ids.ShortID{changeAddr},
					},
				},
			})
		}
	}
	ava.SortTransferableOutputs(outs, service.vm.codec)

	tx := Tx{UnsignedTx: &BaseTx{
		NetID: service.vm.ctx.NetworkID,
		BCID:  service.vm.ctx.ChainID,
		Outs:  outs,
		Ins:   ins,
	}}
	if err := service.vm.SignSECP256K1Fx(&tx, keys); err != nil {
		return err
	}

	txID, err := service.vm.IssueTx(tx.Bytes(), nil)
	if err != nil {
		return fmt.Errorf("problem issuing transaction: %w", err)
	}

	reply.TxID = txID
	return nil
}

// MintArgs are arguments for passing into Mint requests
type MintArgs struct {
	api.UserPass
	Amount  json.Uint64 `json:"amount"`
	AssetID string      `json:"assetID"`
	To      string      `json:"to"`
}

// Mint issues a transaction that mints more of the asset
func (service *Service) Mint(r *http.Request, args *MintArgs, reply *api.JsonTxID) error {
	service.vm.ctx.Log.Info("AVM: Mint called with username: %s", args.Username)

	if args.Amount == 0 {
		return errInvalidMintAmount
	}

	assetID, err := service.vm.Lookup(args.AssetID)
	if err != nil {
		assetID, err = ids.FromString(args.AssetID)
		if err != nil {
			return fmt.Errorf("asset '%s' not found", args.AssetID)
		}
	}

<<<<<<< HEAD
	to, err := service.vm.ParseAddress(args.To)
=======
	toBytes, err := service.vm.ParseAddress(args.To)
	if err != nil {
		return fmt.Errorf("problem parsing to address '%s': %w", args.To, err)
	}
	to, err := ids.ToShortID(toBytes)
>>>>>>> fea991b2
	if err != nil {
		return fmt.Errorf("problem parsing to address '%s': %w", args.To, err)
	}

	utxos, kc, err := service.vm.LoadUser(args.Username, args.Password)
	if err != nil {
		return err
	}

	avaKey := service.vm.ava.Key()
	amountsSpent, ins, keys, err := service.vm.Spend(
		utxos,
		kc,
		map[[32]byte]uint64{
			avaKey: service.vm.txFee,
		},
	)
	if err != nil {
		return err
	}

	outs := []*ava.TransferableOutput{}
	if amountSpent := amountsSpent[avaKey]; amountSpent > service.vm.txFee {
		changeAddr := kc.Keys[0].PublicKey().Address()
		outs = append(outs, &ava.TransferableOutput{
			Asset: ava.Asset{ID: service.vm.ava},
			Out: &secp256k1fx.TransferOutput{
				Amt: amountSpent - service.vm.txFee,
				OutputOwners: secp256k1fx.OutputOwners{
					Locktime:  0,
					Threshold: 1,
					Addrs:     []ids.ShortID{changeAddr},
				},
			},
		})
	}

	ops, opKeys, err := service.vm.Mint(
		utxos,
		kc,
		map[[32]byte]uint64{
			assetID.Key(): uint64(args.Amount),
		},
		to,
	)
	if err != nil {
		return err
	}
	keys = append(keys, opKeys...)

	tx := Tx{UnsignedTx: &OperationTx{
		BaseTx: BaseTx{
			NetID: service.vm.ctx.NetworkID,
			BCID:  service.vm.ctx.ChainID,
			Outs:  outs,
			Ins:   ins,
		},
		Ops: ops,
	}}
	if err := service.vm.SignSECP256K1Fx(&tx, keys); err != nil {
		return err
	}

	txID, err := service.vm.IssueTx(tx.Bytes(), nil)
	if err != nil {
		return fmt.Errorf("problem issuing transaction: %w", err)
	}

	reply.TxID = txID
	return nil
}

// SendNFTArgs are arguments for passing into SendNFT requests
type SendNFTArgs struct {
	api.UserPass
	AssetID string      `json:"assetID"`
	GroupID json.Uint32 `json:"groupID"`
	To      string      `json:"to"`
}

// SendNFT sends an NFT
func (service *Service) SendNFT(r *http.Request, args *SendNFTArgs, reply *api.JsonTxID) error {
	service.vm.ctx.Log.Info("AVM: SendNFT called with username: %s", args.Username)

	assetID, err := service.vm.Lookup(args.AssetID)
	if err != nil {
		assetID, err = ids.FromString(args.AssetID)
		if err != nil {
			return fmt.Errorf("asset '%s' not found", args.AssetID)
		}
	}

<<<<<<< HEAD
	to, err := service.vm.ParseAddress(args.To)
=======
	toBytes, err := service.vm.ParseAddress(args.To)
	if err != nil {
		return fmt.Errorf("problem parsing to address %q: %w", args.To, err)
	}
	to, err := ids.ToShortID(toBytes)
>>>>>>> fea991b2
	if err != nil {
		return fmt.Errorf("problem parsing to address %q: %w", args.To, err)
	}

	utxos, kc, err := service.vm.LoadUser(args.Username, args.Password)
	if err != nil {
		return err
	}

	avaKey := service.vm.ava.Key()
	amountsSpent, ins, secpKeys, err := service.vm.Spend(
		utxos,
		kc,
		map[[32]byte]uint64{
			avaKey: service.vm.txFee,
		},
	)
	if err != nil {
		return err
	}

	outs := []*ava.TransferableOutput{}
	if amountSpent := amountsSpent[avaKey]; amountSpent > service.vm.txFee {
		changeAddr := kc.Keys[0].PublicKey().Address()
		outs = append(outs, &ava.TransferableOutput{
			Asset: ava.Asset{ID: service.vm.ava},
			Out: &secp256k1fx.TransferOutput{
				Amt: amountSpent - service.vm.txFee,
				OutputOwners: secp256k1fx.OutputOwners{
					Locktime:  0,
					Threshold: 1,
					Addrs:     []ids.ShortID{changeAddr},
				},
			},
		})
	}

	ops, nftKeys, err := service.vm.SpendNFT(
		utxos,
		kc,
		assetID,
		uint32(args.GroupID),
		to,
	)
	if err != nil {
		return err
	}

	tx := Tx{UnsignedTx: &OperationTx{
		BaseTx: BaseTx{
			NetID: service.vm.ctx.NetworkID,
			BCID:  service.vm.ctx.ChainID,
			Outs:  outs,
			Ins:   ins,
		},
		Ops: ops,
	}}
	if err := service.vm.SignSECP256K1Fx(&tx, secpKeys); err != nil {
		return err
	}
	if err := service.vm.SignNFTFx(&tx, nftKeys); err != nil {
		return err
	}

	txID, err := service.vm.IssueTx(tx.Bytes(), nil)
	if err != nil {
		return fmt.Errorf("problem issuing transaction: %w", err)
	}

	reply.TxID = txID
	return nil
}

// MintNFTArgs are arguments for passing into MintNFT requests
type MintNFTArgs struct {
	api.UserPass
	AssetID string          `json:"assetID"`
	Payload formatting.CB58 `json:"payload"`
	To      string          `json:"to"`
}

// MintNFT issues a MintNFT transaction and returns the ID of the newly created transaction
func (service *Service) MintNFT(r *http.Request, args *MintNFTArgs, reply *api.JsonTxID) error {
	service.vm.ctx.Log.Info("AVM: MintNFT called with username: %s", args.Username)

	assetID, err := service.vm.Lookup(args.AssetID)
	if err != nil {
		assetID, err = ids.FromString(args.AssetID)
		if err != nil {
			return fmt.Errorf("asset '%s' not found", args.AssetID)
		}
	}

<<<<<<< HEAD
	to, err := service.vm.ParseAddress(args.To)
=======
	toBytes, err := service.vm.ParseAddress(args.To)
	if err != nil {
		return fmt.Errorf("problem parsing to address %q: %w", args.To, err)
	}
	to, err := ids.ToShortID(toBytes)
>>>>>>> fea991b2
	if err != nil {
		return fmt.Errorf("problem parsing to address %q: %w", args.To, err)
	}

	utxos, kc, err := service.vm.LoadUser(args.Username, args.Password)
	if err != nil {
		return err
	}

	avaKey := service.vm.ava.Key()
	amountsSpent, ins, secpKeys, err := service.vm.Spend(
		utxos,
		kc,
		map[[32]byte]uint64{
			avaKey: service.vm.txFee,
		},
	)
	if err != nil {
		return err
	}

	outs := []*ava.TransferableOutput{}
	if amountSpent := amountsSpent[avaKey]; amountSpent > service.vm.txFee {
		changeAddr := kc.Keys[0].PublicKey().Address()
		outs = append(outs, &ava.TransferableOutput{
			Asset: ava.Asset{ID: service.vm.ava},
			Out: &secp256k1fx.TransferOutput{
				Amt: amountSpent - service.vm.txFee,
				OutputOwners: secp256k1fx.OutputOwners{
					Locktime:  0,
					Threshold: 1,
					Addrs:     []ids.ShortID{changeAddr},
				},
			},
		})
	}

	ops, nftKeys, err := service.vm.MintNFT(
		utxos,
		kc,
		assetID,
		args.Payload.Bytes,
		to,
	)
	if err != nil {
		return err
	}

	tx := Tx{UnsignedTx: &OperationTx{
		BaseTx: BaseTx{
			NetID: service.vm.ctx.NetworkID,
			BCID:  service.vm.ctx.ChainID,
			Outs:  outs,
			Ins:   ins,
		},
		Ops: ops,
	}}
	if err := service.vm.SignSECP256K1Fx(&tx, secpKeys); err != nil {
		return err
	}
	if err := service.vm.SignNFTFx(&tx, nftKeys); err != nil {
		return err
	}

	txID, err := service.vm.IssueTx(tx.Bytes(), nil)
	if err != nil {
		return fmt.Errorf("problem issuing transaction: %w", err)
	}

	reply.TxID = txID
	return nil
}

// ImportAVAArgs are arguments for passing into ImportAVA requests
type ImportAVAArgs struct {
	// User that controls To
	api.UserPass

	SourceChain string `json:"sourceChain"`
	// Address receiving the imported AVA
	To string `json:"to"`
}

// ImportAVA imports AVA to this chain from the P-Chain.
// The AVA must have already been exported from the P-Chain.
// Returns the ID of the newly created atomic transaction
func (service *Service) ImportAVA(_ *http.Request, args *ImportAVAArgs, reply *api.JsonTxID) error {
	service.vm.ctx.Log.Info("AVM: ImportAVA called with username: %s", args.Username)

<<<<<<< HEAD
	chainID, err := service.vm.ctx.BCLookup.Lookup(args.SourceChain)
	if err != nil {
		return fmt.Errorf("problem parsing chainID '%s': %w", args.SourceChain, err)
	}

	to, err := service.vm.ParseAddress(args.To)
=======
	toBytes, err := service.vm.ParseAddress(args.To)
>>>>>>> fea991b2
	if err != nil {
		return fmt.Errorf("problem parsing to address %q: %w", args.To, err)
	}
	if err != nil {
		return fmt.Errorf("problem parsing to address %q: %w", args.To, err)
	}

	utxos, kc, err := service.vm.LoadUser(args.Username, args.Password)
	if err != nil {
		return err
	}

	atomicUtxos, _, _, err := service.vm.GetAtomicUTXOs(chainID, kc.Addrs, ids.ShortEmpty, ids.Empty, -1)
	if err != nil {
		return fmt.Errorf("problem retrieving user's atomic UTXOs: %w", err)
	}

	amountsSpent, importInputs, importKeys, err := service.vm.SpendAll(atomicUtxos, kc)
	if err != nil {
		return err
	}

	ins := []*ava.TransferableInput{}
	keys := [][]*crypto.PrivateKeySECP256K1R{}

	avaKey := service.vm.ava.Key()
	if amountSpent := amountsSpent[avaKey]; amountSpent < service.vm.txFee {
		var localAmountsSpent map[[32]byte]uint64
		localAmountsSpent, ins, keys, err = service.vm.Spend(
			utxos,
			kc,
			map[[32]byte]uint64{
				avaKey: service.vm.txFee - amountSpent,
			},
		)
		if err != nil {
			return err
		}
		for asset, amount := range localAmountsSpent {
			newAmount, err := safemath.Add64(amountsSpent[asset], amount)
			if err != nil {
				return fmt.Errorf("problem calculating required spend amount: %w", err)
			}
			amountsSpent[asset] = newAmount
		}

		// Because we ensured that we had enough inputs for the fee, we can
		// safely just remove it without concern for underflow.
		amountsSpent[avaKey] -= service.vm.txFee
	}
	keys = append(keys, importKeys...)

	outs := []*ava.TransferableOutput{}
	for asset, amount := range amountsSpent {
		assetID := ids.NewID(asset)
		if amount > 0 {
			outs = append(outs, &ava.TransferableOutput{
				Asset: ava.Asset{ID: assetID},
				Out: &secp256k1fx.TransferOutput{
					Amt: amount,
					OutputOwners: secp256k1fx.OutputOwners{
						Locktime:  0,
						Threshold: 1,
						Addrs:     []ids.ShortID{to},
					},
				},
			})
		}
	}
	ava.SortTransferableOutputs(outs, service.vm.codec)

	tx := Tx{UnsignedTx: &ImportTx{
		BaseTx: BaseTx{
			NetID: service.vm.ctx.NetworkID,
			BCID:  service.vm.ctx.ChainID,
			Outs:  outs,
			Ins:   ins,
		},
		SourceChain: chainID,
		Ins:         importInputs,
	}}
	if err := service.vm.SignSECP256K1Fx(&tx, keys); err != nil {
		return err
	}

	txID, err := service.vm.IssueTx(tx.Bytes(), nil)
	if err != nil {
		return fmt.Errorf("problem issuing transaction: %w", err)
	}

	reply.TxID = txID
	return nil
}

// ExportAVAArgs are arguments for passing into ExportAVA requests
type ExportAVAArgs struct {
	api.UserPass // User providing exported AVA

	// Amount of nAVA to send
	Amount json.Uint64 `json:"amount"`

<<<<<<< HEAD
	DestinationChain string `json:"destinationChain"`
	// ID of P-Chain account that will receive the AVA
	To ids.ShortID `json:"to"`
}

// ExportAVAReply defines the Send replies returned from the API
type ExportAVAReply struct {
	TxID ids.ID `json:"txID"`
=======
	// Address of P-Chain account that will receive the AVA
	To string `json:"to"`
>>>>>>> fea991b2
}

// ExportAVA sends AVA from this chain to the P-Chain.
// After this tx is accepted, the AVA must be imported to the P-chain with an importTx.
// Returns the ID of the newly created atomic transaction
func (service *Service) ExportAVA(_ *http.Request, args *ExportAVAArgs, reply *api.JsonTxID) error {
	service.vm.ctx.Log.Info("AVM: ExportAVA called with username: %s", args.Username)
	pchainID := service.vm.platform
	chainPrefixes := []string{pchainID.String()}
	if alias, err := service.vm.ctx.BCLookup.PrimaryAlias(pchainID); err == nil {
		chainPrefixes = append(chainPrefixes, alias)
	}

	ToBytes, err := formatting.ParseAddress(args.To, chainPrefixes, addressSep, service.vm.GetHRP())
	if err != nil {
		return err
	}

	ToID, err := ids.ToShortID(ToBytes)
	if err != nil {
		return err
	}

	if args.Amount == 0 {
		return errInvalidAmount
	}

	chainID, err := service.vm.ctx.BCLookup.Lookup(args.DestinationChain)
	if err != nil {
		return fmt.Errorf("problem parsing chainID '%s': %w", args.DestinationChain, err)
	}

	utxos, kc, err := service.vm.LoadUser(args.Username, args.Password)
	if err != nil {
		return err
	}

	amountWithFee, err := safemath.Add64(uint64(args.Amount), service.vm.txFee)
	if err != nil {
		return fmt.Errorf("problem calculating required spend amount: %w", err)
	}

	avaKey := service.vm.ava.Key()
	amountsSpent, ins, keys, err := service.vm.Spend(
		utxos,
		kc,
		map[[32]byte]uint64{
			avaKey: amountWithFee,
		},
	)
	if err != nil {
		return err
	}

	amountSpent := amountsSpent[avaKey]

	exportOuts := []*ava.TransferableOutput{{
		Asset: ava.Asset{ID: service.vm.ava},
		Out: &secp256k1fx.TransferOutput{
			Amt: uint64(args.Amount),
			OutputOwners: secp256k1fx.OutputOwners{
				Locktime:  0,
				Threshold: 1,
				Addrs:     []ids.ShortID{ToID},
			},
		},
	}}

	outs := []*ava.TransferableOutput{}
	if amountSpent > amountWithFee {
		changeAddr := kc.Keys[0].PublicKey().Address()
		outs = append(outs, &ava.TransferableOutput{
			Asset: ava.Asset{ID: service.vm.ava},
			Out: &secp256k1fx.TransferOutput{
				Amt: amountSpent - amountWithFee,
				OutputOwners: secp256k1fx.OutputOwners{
					Locktime:  0,
					Threshold: 1,
					Addrs:     []ids.ShortID{changeAddr},
				},
			},
		})
	}

	tx := Tx{UnsignedTx: &ExportTx{
		BaseTx: BaseTx{
			NetID: service.vm.ctx.NetworkID,
			BCID:  service.vm.ctx.ChainID,
			Outs:  outs,
			Ins:   ins,
		},
		DestinationChain: chainID,
		Outs:             exportOuts,
	}}
	if err := service.vm.SignSECP256K1Fx(&tx, keys); err != nil {
		return err
	}

	txID, err := service.vm.IssueTx(tx.Bytes(), nil)
	if err != nil {
		return fmt.Errorf("problem issuing transaction: %w", err)
	}

	reply.TxID = txID
	return nil
}<|MERGE_RESOLUTION|>--- conflicted
+++ resolved
@@ -41,6 +41,7 @@
 	errAddressesCantMintAsset = errors.New("provided addresses don't have the authority to mint the provided asset")
 	errInvalidUTXO            = errors.New("invalid utxo")
 	errNilTxID                = errors.New("nil transaction ID")
+	errNoAddresses            = errors.New("no addresses provided")
 )
 
 // Service defines the base service for the asset vm
@@ -51,11 +52,6 @@
 	Tx formatting.CB58 `json:"tx"`
 }
 
-// FormattedUTXOs defines a JSON formatted struct containing UTXOs in CB58 format
-type FormattedUTXOs struct {
-	UTXOs []formatting.CB58 `json:"utxos"`
-}
-
 // FormattedAssetID defines a JSON formatted struct containing an assetID as a string
 type FormattedAssetID struct {
 	AssetID ids.ID `json:"assetID"`
@@ -116,7 +112,6 @@
 	return nil
 }
 
-<<<<<<< HEAD
 // Index is an address and an associated UTXO.
 // Marks a starting or stopping point when fetching UTXOs. Used for pagination.
 type Index struct {
@@ -135,7 +130,6 @@
 // If GetUTXOs is called multiple times, with our without [StartIndex], it is not guaranteed
 // that returned UTXOs are unique. That is, the same UTXO may appear in the response of multiple calls.
 type GetUTXOsArgs struct {
-	ChainID    string      `json:"chainID"`
 	Addresses  []string    `json:"addresses"`
 	Limit      json.Uint32 `json:"limit"`
 	StartIndex Index       `json:"startIndex"`
@@ -143,8 +137,6 @@
 
 // GetUTXOsReply defines the GetUTXOs replies returned from the API
 type GetUTXOsReply struct {
-	// Number of UTXOs returned
-	NumFetched json.Uint64 `json:"numFetched"`
 	// The UTXOs
 	UTXOs []formatting.CB58 `json:"utxos"`
 	// The last UTXO that was returned, and the address it corresponds to.
@@ -153,70 +145,60 @@
 	EndIndex Index `json:"endIndex"`
 }
 
-=======
->>>>>>> fea991b2
 // GetUTXOs gets all utxos for passed in addresses
-func (service *Service) GetUTXOs(r *http.Request, args *api.JsonAddresses, reply *FormattedUTXOs) error {
-	service.vm.ctx.Log.Info("AVM: GetUTXOs called with %s", args.Addresses)
-
-<<<<<<< HEAD
-	if args.ChainID == "" {
-		args.ChainID = service.vm.ctx.ChainID.String()
-=======
-	addrSet := ids.Set{}
-	for _, addr := range args.Addresses {
-		addrBytes, err := service.vm.ParseAddress(addr)
-		if err != nil {
-			return fmt.Errorf("problem parsing address '%s': %w", addr, err)
-		}
-		addrSet.Add(ids.NewID(hashing.ComputeHash256Array(addrBytes)))
->>>>>>> fea991b2
-	}
-	chainID, err := service.vm.ctx.BCLookup.Lookup(args.ChainID)
-	if err != nil {
-		return fmt.Errorf("problem parsing chainID '%s': %w", args.ChainID, err)
-	}
-
+func (service *Service) GetUTXOs(r *http.Request, args *GetUTXOsArgs, reply *GetUTXOsReply) error {
+	service.vm.ctx.Log.Info("AVM: GetUTXOs called for with %s", args.Addresses)
+
+	if len(args.Addresses) == 0 {
+		return errNoAddresses
+	}
 	if len(args.Addresses) > maxGetUTXOsAddrs {
 		return fmt.Errorf("number of addresses given, %d, exceeds maximum, %d", len(args.Addresses), maxGetUTXOsAddrs)
 	}
 
+	chainID := ids.ID{}
+
 	addrSet := ids.ShortSet{}
 	for _, addrStr := range args.Addresses {
-		addr, err := service.vm.ParseAddress(addrStr)
+		addrChainID, addr, err := service.vm.ParseAddress(addrStr)
 		if err != nil {
-			return fmt.Errorf("problem parsing address '%s': %w", addr, err)
+			return fmt.Errorf("problem parsing address %q: %w", addrStr, err)
+		}
+		if chainID.IsZero() {
+			chainID = addrChainID
+		}
+		if !chainID.Equals(addrChainID) {
+			return fmt.Errorf("addresses from multiple chains provided: %q and %q",
+				chainID, addrChainID)
 		}
 		addrSet.Add(addr)
 	}
 
-<<<<<<< HEAD
 	startAddr := ids.ShortEmpty
 	startUTXO := ids.Empty
 	if args.StartIndex.Address != "" || args.StartIndex.Utxo != "" {
-		startAddr, err = service.vm.ParseAddress(args.StartIndex.Address)
-=======
-// GetAtomicUTXOs gets all atomic utxos for passed in addresses
-func (service *Service) GetAtomicUTXOs(r *http.Request, args *api.JsonAddresses, reply *FormattedUTXOs) error {
-	service.vm.ctx.Log.Info("GetAtomicUTXOs called with %s", args.Addresses)
-
-	addrSet := ids.Set{}
-	for _, addr := range args.Addresses {
-		addrBytes, err := service.vm.ParseAddress(addr)
->>>>>>> fea991b2
+		addrChainID, addr, err := service.vm.ParseAddress(args.StartIndex.Address)
 		if err != nil {
 			return fmt.Errorf("couldn't parse start index address: %w", err)
 		}
-		startUTXO, err = ids.FromString(args.StartIndex.Utxo)
+		if !chainID.Equals(addrChainID) {
+			return fmt.Errorf("addresses from multiple chains provided: %q and %q",
+				chainID, addrChainID)
+		}
+		utxo, err := ids.FromString(args.StartIndex.Utxo)
 		if err != nil {
 			return fmt.Errorf("couldn't parse start index utxo: %w", err)
 		}
+
+		startAddr = addr
+		startUTXO = utxo
 	}
 
 	var (
 		utxos     []*ava.UTXO
 		endAddr   ids.ShortID
 		endUTXOID ids.ID
+		err       error
 	)
 	if chainID.Equals(service.vm.ctx.ChainID) {
 		utxos, endAddr, endUTXOID, err = service.vm.GetUTXOs(
@@ -246,8 +228,13 @@
 		}
 		reply.UTXOs[i] = formatting.CB58{Bytes: b}
 	}
-	reply.NumFetched = json.Uint64(len(reply.UTXOs))
-	reply.EndIndex.Address = service.vm.Format(endAddr.Bytes())
+
+	endAddress, err := service.vm.FormatAddress(chainID, endAddr)
+	if err != nil {
+		return fmt.Errorf("problem formatting address: %w", err)
+	}
+
+	reply.EndIndex.Address = endAddress
 	reply.EndIndex.Utxo = endUTXOID.String()
 	return nil
 }
@@ -259,7 +246,7 @@
 
 // GetAssetDescriptionReply defines the GetAssetDescription replies returned from the API
 type GetAssetDescriptionReply struct {
-	AssetID      ids.ID     `json:"assetID"`
+	FormattedAssetID
 	Name         string     `json:"name"`
 	Symbol       string     `json:"symbol"`
 	Denomination json.Uint8 `json:"denomination"`
@@ -313,7 +300,7 @@
 func (service *Service) GetBalance(r *http.Request, args *GetBalanceArgs, reply *GetBalanceReply) error {
 	service.vm.ctx.Log.Info("AVM: GetBalance called with address: %s assetID: %s", args.Address, args.AssetID)
 
-	address, err := service.vm.ParseAddress(args.Address)
+	addr, err := service.vm.ParseLocalAddress(args.Address)
 	if err != nil {
 		return fmt.Errorf("problem parsing address '%s': %w", args.Address, err)
 	}
@@ -327,7 +314,7 @@
 	}
 
 	addrSet := ids.ShortSet{}
-	addrSet.Add(address)
+	addrSet.Add(addr)
 
 	utxos, _, _, err := service.vm.GetUTXOs(addrSet, ids.ShortEmpty, ids.Empty, -1)
 	if err != nil {
@@ -373,7 +360,7 @@
 func (service *Service) GetAllBalances(r *http.Request, args *api.JsonAddress, reply *GetAllBalancesReply) error {
 	service.vm.ctx.Log.Info("AVM: GetAllBalances called with address: %s", args.Address)
 
-	address, err := service.vm.ParseAddress(args.Address)
+	address, err := service.vm.ParseLocalAddress(args.Address)
 	if err != nil {
 		return fmt.Errorf("problem parsing address '%s': %w", args.Address, err)
 	}
@@ -486,14 +473,7 @@
 		Outs: make([]verify.State, 0, len(args.InitialHolders)),
 	}
 	for _, holder := range args.InitialHolders {
-		address, err := service.vm.ParseAddress(holder.Address)
-<<<<<<< HEAD
-=======
-		if err != nil {
-			return err
-		}
-		addr, err := ids.ToShortID(address)
->>>>>>> fea991b2
+		addr, err := service.vm.ParseLocalAddress(holder.Address)
 		if err != nil {
 			return err
 		}
@@ -501,7 +481,7 @@
 			Amt: uint64(holder.Amount),
 			OutputOwners: secp256k1fx.OutputOwners{
 				Threshold: 1,
-				Addrs:     []ids.ShortID{address},
+				Addrs:     []ids.ShortID{addr},
 			},
 		})
 	}
@@ -603,17 +583,8 @@
 				Addrs:     make([]ids.ShortID, 0, len(owner.Minters)),
 			},
 		}
-<<<<<<< HEAD
-		for _, addressStr := range owner.Minters {
-			addr, err := service.vm.ParseAddress(addressStr)
-=======
 		for _, address := range owner.Minters {
-			addrBytes, err := service.vm.ParseAddress(address)
-			if err != nil {
-				return err
-			}
-			addr, err := ids.ToShortID(addrBytes)
->>>>>>> fea991b2
+			addr, err := service.vm.ParseLocalAddress(address)
 			if err != nil {
 				return err
 			}
@@ -713,17 +684,8 @@
 				Threshold: uint32(owner.Threshold),
 			},
 		}
-<<<<<<< HEAD
-		for _, addrStr := range owner.Minters {
-			addr, err := service.vm.ParseAddress(addrStr)
-=======
 		for _, address := range owner.Minters {
-			addrBytes, err := service.vm.ParseAddress(address)
-			if err != nil {
-				return err
-			}
-			addr, err := ids.ToShortID(addrBytes)
->>>>>>> fea991b2
+			addr, err := service.vm.ParseLocalAddress(address)
 			if err != nil {
 				return err
 			}
@@ -787,7 +749,7 @@
 	if err := user.SetAddresses(db, addresses); err != nil {
 		return fmt.Errorf("problem saving address: %w", err)
 	}
-	reply.Address, err = service.vm.FormatAddress(sk.PublicKey().Address().Bytes())
+	reply.Address, err = service.vm.FormatLocalAddress(sk.PublicKey().Address())
 	if err != nil {
 		return fmt.Errorf("problem formatting address: %w", err)
 	}
@@ -812,7 +774,7 @@
 	}
 
 	for _, address := range addresses {
-		addr, err := service.vm.FormatAddress(address.Bytes())
+		addr, err := service.vm.FormatLocalAddress(address)
 		if err != nil {
 			return fmt.Errorf("problem formatting address: %w", err)
 		}
@@ -835,24 +797,16 @@
 
 // ExportKey returns a private key from the provided user
 func (service *Service) ExportKey(r *http.Request, args *ExportKeyArgs, reply *ExportKeyReply) error {
-	service.vm.ctx.Log.Info("AVM: ExportKey called for user '%s'", args.Username)
-
-<<<<<<< HEAD
-	addr, err := service.vm.ParseAddress(args.Address)
-=======
-	address, err := service.vm.ParseAddress(args.Address)
-	if err != nil {
-		return fmt.Errorf("problem parsing address '%s': %w", args.Address, err)
-	}
-	addr, err := ids.ToShortID(address)
->>>>>>> fea991b2
-	if err != nil {
-		return fmt.Errorf("problem parsing address '%s': %w", args.Address, err)
+	service.vm.ctx.Log.Info("AVM: ExportKey called for user %q", args.Username)
+
+	addr, err := service.vm.ParseLocalAddress(args.Address)
+	if err != nil {
+		return fmt.Errorf("problem parsing address %q: %w", args.Address, err)
 	}
 
 	db, err := service.vm.ctx.Keystore.GetDatabase(args.Username, args.Password)
 	if err != nil {
-		return fmt.Errorf("problem retrieving user '%s': %w", args.Username, err)
+		return fmt.Errorf("problem retrieving user %q: %w", args.Username, err)
 	}
 
 	user := userState{vm: service.vm}
@@ -912,7 +866,7 @@
 	addresses, _ := user.Addresses(db)
 
 	newAddress := sk.PublicKey().Address()
-	reply.Address, err = service.vm.FormatAddress(newAddress.Bytes())
+	reply.Address, err = service.vm.FormatLocalAddress(newAddress)
 	if err != nil {
 		return fmt.Errorf("problem formatting address: %w", err)
 	}
@@ -954,15 +908,7 @@
 		}
 	}
 
-<<<<<<< HEAD
-	to, err := service.vm.ParseAddress(args.To)
-=======
-	toBytes, err := service.vm.ParseAddress(args.To)
-	if err != nil {
-		return fmt.Errorf("problem parsing to address %q: %w", args.To, err)
-	}
-	to, err := ids.ToShortID(toBytes)
->>>>>>> fea991b2
+	to, err := service.vm.ParseLocalAddress(args.To)
 	if err != nil {
 		return fmt.Errorf("problem parsing to address %q: %w", args.To, err)
 	}
@@ -1075,17 +1021,9 @@
 		}
 	}
 
-<<<<<<< HEAD
-	to, err := service.vm.ParseAddress(args.To)
-=======
-	toBytes, err := service.vm.ParseAddress(args.To)
-	if err != nil {
-		return fmt.Errorf("problem parsing to address '%s': %w", args.To, err)
-	}
-	to, err := ids.ToShortID(toBytes)
->>>>>>> fea991b2
-	if err != nil {
-		return fmt.Errorf("problem parsing to address '%s': %w", args.To, err)
+	to, err := service.vm.ParseLocalAddress(args.To)
+	if err != nil {
+		return fmt.Errorf("problem parsing to address %q: %w", args.To, err)
 	}
 
 	utxos, kc, err := service.vm.LoadUser(args.Username, args.Password)
@@ -1176,15 +1114,7 @@
 		}
 	}
 
-<<<<<<< HEAD
-	to, err := service.vm.ParseAddress(args.To)
-=======
-	toBytes, err := service.vm.ParseAddress(args.To)
-	if err != nil {
-		return fmt.Errorf("problem parsing to address %q: %w", args.To, err)
-	}
-	to, err := ids.ToShortID(toBytes)
->>>>>>> fea991b2
+	to, err := service.vm.ParseLocalAddress(args.To)
 	if err != nil {
 		return fmt.Errorf("problem parsing to address %q: %w", args.To, err)
 	}
@@ -1278,15 +1208,7 @@
 		}
 	}
 
-<<<<<<< HEAD
-	to, err := service.vm.ParseAddress(args.To)
-=======
-	toBytes, err := service.vm.ParseAddress(args.To)
-	if err != nil {
-		return fmt.Errorf("problem parsing to address %q: %w", args.To, err)
-	}
-	to, err := ids.ToShortID(toBytes)
->>>>>>> fea991b2
+	to, err := service.vm.ParseLocalAddress(args.To)
 	if err != nil {
 		return fmt.Errorf("problem parsing to address %q: %w", args.To, err)
 	}
@@ -1365,7 +1287,9 @@
 	// User that controls To
 	api.UserPass
 
+	// Chain the funds are coming from
 	SourceChain string `json:"sourceChain"`
+
 	// Address receiving the imported AVA
 	To string `json:"to"`
 }
@@ -1376,19 +1300,12 @@
 func (service *Service) ImportAVA(_ *http.Request, args *ImportAVAArgs, reply *api.JsonTxID) error {
 	service.vm.ctx.Log.Info("AVM: ImportAVA called with username: %s", args.Username)
 
-<<<<<<< HEAD
 	chainID, err := service.vm.ctx.BCLookup.Lookup(args.SourceChain)
 	if err != nil {
-		return fmt.Errorf("problem parsing chainID '%s': %w", args.SourceChain, err)
-	}
-
-	to, err := service.vm.ParseAddress(args.To)
-=======
-	toBytes, err := service.vm.ParseAddress(args.To)
->>>>>>> fea991b2
-	if err != nil {
-		return fmt.Errorf("problem parsing to address %q: %w", args.To, err)
-	}
+		return fmt.Errorf("problem parsing chainID %q: %w", args.SourceChain, err)
+	}
+
+	to, err := service.vm.ParseLocalAddress(args.To)
 	if err != nil {
 		return fmt.Errorf("problem parsing to address %q: %w", args.To, err)
 	}
@@ -1487,19 +1404,9 @@
 	// Amount of nAVA to send
 	Amount json.Uint64 `json:"amount"`
 
-<<<<<<< HEAD
-	DestinationChain string `json:"destinationChain"`
-	// ID of P-Chain account that will receive the AVA
-	To ids.ShortID `json:"to"`
-}
-
-// ExportAVAReply defines the Send replies returned from the API
-type ExportAVAReply struct {
-	TxID ids.ID `json:"txID"`
-=======
-	// Address of P-Chain account that will receive the AVA
+	// ID of the address that will receive the AVA. This address includes the
+	// chainID, which is used to determine what the destination chain is.
 	To string `json:"to"`
->>>>>>> fea991b2
 }
 
 // ExportAVA sends AVA from this chain to the P-Chain.
@@ -1507,29 +1414,14 @@
 // Returns the ID of the newly created atomic transaction
 func (service *Service) ExportAVA(_ *http.Request, args *ExportAVAArgs, reply *api.JsonTxID) error {
 	service.vm.ctx.Log.Info("AVM: ExportAVA called with username: %s", args.Username)
-	pchainID := service.vm.platform
-	chainPrefixes := []string{pchainID.String()}
-	if alias, err := service.vm.ctx.BCLookup.PrimaryAlias(pchainID); err == nil {
-		chainPrefixes = append(chainPrefixes, alias)
-	}
-
-	ToBytes, err := formatting.ParseAddress(args.To, chainPrefixes, addressSep, service.vm.GetHRP())
-	if err != nil {
-		return err
-	}
-
-	ToID, err := ids.ToShortID(ToBytes)
+
+	chainID, to, err := service.vm.ParseAddress(args.To)
 	if err != nil {
 		return err
 	}
 
 	if args.Amount == 0 {
 		return errInvalidAmount
-	}
-
-	chainID, err := service.vm.ctx.BCLookup.Lookup(args.DestinationChain)
-	if err != nil {
-		return fmt.Errorf("problem parsing chainID '%s': %w", args.DestinationChain, err)
 	}
 
 	utxos, kc, err := service.vm.LoadUser(args.Username, args.Password)
@@ -1563,7 +1455,7 @@
 			OutputOwners: secp256k1fx.OutputOwners{
 				Locktime:  0,
 				Threshold: 1,
-				Addrs:     []ids.ShortID{ToID},
+				Addrs:     []ids.ShortID{to},
 			},
 		},
 	}}
