// (c) 2019-2020, Ava Labs, Inc. All rights reserved.
// See the file LICENSE for licensing terms.

package avm

import (
	"errors"

	"github.com/ava-labs/gecko/ids"
	"github.com/ava-labs/gecko/snow/choices"
	"github.com/ava-labs/gecko/snow/consensus/snowstorm"
	"github.com/ava-labs/gecko/vms/components/ava"
)

var (
	errAssetIDMismatch = errors.New("asset IDs in the input don't match the utxo")
	errWrongAssetID    = errors.New("asset ID must be AVA in the atomic tx")
	errMissingUTXO     = errors.New("missing utxo")
	errUnknownTx       = errors.New("transaction is unknown")
	errRejectedTx      = errors.New("transaction is rejected")
)

// UniqueTx provides a de-duplication service for txs. This only provides a
// performance boost
type UniqueTx struct {
	*TxState

	vm   *VM
	txID ids.ID
}

// TxState ...
type TxState struct {
	*Tx

	unique, verifiedTx, verifiedState bool
	validity                          error

	inputs     ids.Set
	inputUTXOs []*ava.UTXOID
	utxos      []*ava.UTXO
	deps       []snowstorm.Tx

	status choices.Status

	onDecide func(choices.Status)
}

func (tx *UniqueTx) refresh() {
	if tx.TxState == nil {
		tx.TxState = &TxState{}
	}
	if tx.unique {
		return
	}
	unique := tx.vm.state.UniqueTx(tx)
	prevTx := tx.Tx
	if unique == tx {
		// If no one was in the cache, make sure that there wasn't an
		// intermediate object whose state I must reflect
		if status, err := tx.vm.state.Status(tx.ID()); err == nil {
			tx.status = status
			tx.unique = true
		}
	} else {
		// If someone is in the cache, they must be up to date

		// This ensures that every unique tx object points to the same tx state
		tx.TxState = unique.TxState
	}

	if tx.Tx != nil {
		return
	}

	if prevTx == nil {
		if innerTx, err := tx.vm.state.Tx(tx.ID()); err == nil {
			tx.Tx = innerTx
		}
	} else {
		tx.Tx = prevTx
	}
}

// Evict is called when this UniqueTx will no longer be returned from a cache
// lookup
func (tx *UniqueTx) Evict() { tx.unique = false } // Lock is already held here

func (tx *UniqueTx) setStatus(status choices.Status) error {
	tx.refresh()
	if tx.status == status {
		return nil
	}
	tx.status = status
	return tx.vm.state.SetStatus(tx.ID(), status)
}

// ID returns the wrapped txID
func (tx *UniqueTx) ID() ids.ID { return tx.txID }

// Accept is called when the transaction was finalized as accepted by consensus
<<<<<<< HEAD
func (tx *UniqueTx) Accept() error {
	defer tx.vm.db.Abort()

	if err := tx.setStatus(choices.Accepted); err != nil {
		tx.vm.ctx.Log.Error("Failed to accept tx %s due to %s", tx.txID, err)
		return err
=======
func (tx *UniqueTx) Accept() {
	if s := tx.Status(); s != choices.Processing {
		tx.vm.ctx.Log.Error("Failed to accept tx %s because the tx is in state %s", tx.txID, s)
		return
>>>>>>> 896cafdc
	}

	defer tx.vm.db.Abort()

	// Remove spent utxos
	for _, utxo := range tx.InputUTXOs() {
		if utxo.Symbolic() {
			// If the UTXO is symbolic, it can't be spent
			continue
		}
		utxoID := utxo.InputID()
		if err := tx.vm.state.SpendUTXO(utxoID); err != nil {
			tx.vm.ctx.Log.Error("Failed to spend utxo %s due to %s", utxoID, err)
			return err
		}
	}

	// Add new utxos
	for _, utxo := range tx.UTXOs() {
		if err := tx.vm.state.FundUTXO(utxo); err != nil {
<<<<<<< HEAD
			tx.vm.ctx.Log.Error("Failed to fund utxo %s due to %s", utxoID, err)
			return err
=======
			tx.vm.ctx.Log.Error("Failed to fund utxo %s due to %s", utxo.InputID(), err)
			return
>>>>>>> 896cafdc
		}
	}

	if err := tx.setStatus(choices.Accepted); err != nil {
		tx.vm.ctx.Log.Error("Failed to accept tx %s due to %s", tx.txID, err)
		return
	}

	txID := tx.ID()
	commitBatch, err := tx.vm.db.CommitBatch()
	if err != nil {
		tx.vm.ctx.Log.Error("Failed to calculate CommitBatch for %s due to %s", txID, err)
<<<<<<< HEAD
		return err
=======
		tx.setStatus(choices.Processing)
		return
>>>>>>> 896cafdc
	}

	if err := tx.ExecuteWithSideEffects(tx.vm, commitBatch); err != nil {
		tx.vm.ctx.Log.Error("Failed to commit accept %s due to %s", txID, err)
<<<<<<< HEAD
		return err
=======
		tx.setStatus(choices.Processing)
		return
>>>>>>> 896cafdc
	}

	tx.vm.ctx.Log.Verbo("Accepted Tx: %s", txID)

	tx.vm.pubsub.Publish("accepted", txID)

	tx.deps = nil // Needed to prevent a memory leak

	if tx.onDecide != nil {
		tx.onDecide(choices.Accepted)
	}

	return nil
}

// Reject is called when the transaction was finalized as rejected by consensus
func (tx *UniqueTx) Reject() error {
	defer tx.vm.db.Abort()

	if err := tx.setStatus(choices.Rejected); err != nil {
		tx.vm.ctx.Log.Error("Failed to reject tx %s due to %s", tx.txID, err)
		return err
	}

	txID := tx.ID()
	tx.vm.ctx.Log.Debug("Rejecting Tx: %s", txID)

	if err := tx.vm.db.Commit(); err != nil {
		tx.vm.ctx.Log.Error("Failed to commit reject %s due to %s", tx.txID, err)
		return err
	}

	tx.vm.pubsub.Publish("rejected", txID)

	tx.deps = nil // Needed to prevent a memory leak

	if tx.onDecide != nil {
		tx.onDecide(choices.Rejected)
	}

	return nil
}

// Status returns the current status of this transaction
func (tx *UniqueTx) Status() choices.Status {
	tx.refresh()
	return tx.status
}

// Dependencies returns the set of transactions this transaction builds on
func (tx *UniqueTx) Dependencies() []snowstorm.Tx {
	tx.refresh()
	if tx.Tx == nil || len(tx.deps) != 0 {
		return tx.deps
	}

	txIDs := ids.Set{}
	for _, in := range tx.InputUTXOs() {
		if in.Symbolic() {
			continue
		}
		txID, _ := in.InputSource()
		if !txIDs.Contains(txID) {
			txIDs.Add(txID)
			tx.deps = append(tx.deps, &UniqueTx{
				vm:   tx.vm,
				txID: txID,
			})
		}
	}
	for _, assetID := range tx.Tx.AssetIDs().List() {
		if !txIDs.Contains(assetID) {
			txIDs.Add(assetID)
			tx.deps = append(tx.deps, &UniqueTx{
				vm:   tx.vm,
				txID: assetID,
			})
		}
	}
	return tx.deps
}

// InputIDs returns the set of utxoIDs this transaction consumes
func (tx *UniqueTx) InputIDs() ids.Set {
	tx.refresh()
	if tx.Tx == nil || tx.inputs.Len() != 0 {
		return tx.inputs
	}

	for _, utxo := range tx.InputUTXOs() {
		tx.inputs.Add(utxo.InputID())
	}
	return tx.inputs
}

// InputUTXOs returns the utxos that will be consumed on tx acceptance
func (tx *UniqueTx) InputUTXOs() []*ava.UTXOID {
	tx.refresh()
	if tx.Tx == nil || len(tx.inputUTXOs) != 0 {
		return tx.inputUTXOs
	}
	tx.inputUTXOs = tx.Tx.InputUTXOs()
	return tx.inputUTXOs
}

// UTXOs returns the utxos that will be added to the UTXO set on tx acceptance
func (tx *UniqueTx) UTXOs() []*ava.UTXO {
	tx.refresh()
	if tx.Tx == nil || len(tx.utxos) != 0 {
		return tx.utxos
	}
	tx.utxos = tx.Tx.UTXOs()
	return tx.utxos
}

// Bytes returns the binary representation of this transaction
func (tx *UniqueTx) Bytes() []byte {
	tx.refresh()
	return tx.Tx.Bytes()
}

// Verify the validity of this transaction
func (tx *UniqueTx) Verify() error {
	switch status := tx.Status(); status {
	case choices.Unknown:
		return errUnknownTx
	case choices.Accepted:
		return nil
	case choices.Rejected:
		return errRejectedTx
	default:
		return tx.SemanticVerify()
	}
}

// SyntacticVerify verifies that this transaction is well formed
func (tx *UniqueTx) SyntacticVerify() error {
	tx.refresh()

	if tx.Tx == nil {
		return errUnknownTx
	}

	if tx.verifiedTx {
		return tx.validity
	}

	tx.verifiedTx = true
	tx.validity = tx.Tx.SyntacticVerify(tx.vm.ctx, tx.vm.codec, len(tx.vm.fxs))
	return tx.validity
}

// SemanticVerify the validity of this transaction
func (tx *UniqueTx) SemanticVerify() error {
	tx.SyntacticVerify()

	if tx.validity != nil || tx.verifiedState {
		return tx.validity
	}

	if err := tx.Tx.SemanticVerify(tx.vm, tx); err != nil {
		return err
	}

	tx.verifiedState = true
	tx.vm.pubsub.Publish("verified", tx.ID())
	return nil
}

// UnsignedBytes returns the unsigned bytes of the transaction
func (tx *UniqueTx) UnsignedBytes() []byte {
	b, err := tx.vm.codec.Marshal(&tx.UnsignedTx)
	tx.vm.ctx.Log.AssertNoError(err)
	return b
}<|MERGE_RESOLUTION|>--- conflicted
+++ resolved
@@ -5,6 +5,7 @@
 
 import (
 	"errors"
+	"fmt"
 
 	"github.com/ava-labs/gecko/ids"
 	"github.com/ava-labs/gecko/snow/choices"
@@ -99,19 +100,10 @@
 func (tx *UniqueTx) ID() ids.ID { return tx.txID }
 
 // Accept is called when the transaction was finalized as accepted by consensus
-<<<<<<< HEAD
 func (tx *UniqueTx) Accept() error {
-	defer tx.vm.db.Abort()
-
-	if err := tx.setStatus(choices.Accepted); err != nil {
-		tx.vm.ctx.Log.Error("Failed to accept tx %s due to %s", tx.txID, err)
-		return err
-=======
-func (tx *UniqueTx) Accept() {
 	if s := tx.Status(); s != choices.Processing {
 		tx.vm.ctx.Log.Error("Failed to accept tx %s because the tx is in state %s", tx.txID, s)
-		return
->>>>>>> 896cafdc
+		return fmt.Errorf("transaction has invalid status: %s", s)
 	}
 
 	defer tx.vm.db.Abort()
@@ -132,41 +124,26 @@
 	// Add new utxos
 	for _, utxo := range tx.UTXOs() {
 		if err := tx.vm.state.FundUTXO(utxo); err != nil {
-<<<<<<< HEAD
-			tx.vm.ctx.Log.Error("Failed to fund utxo %s due to %s", utxoID, err)
+			tx.vm.ctx.Log.Error("Failed to fund utxo %s due to %s", utxo.InputID(), err)
 			return err
-=======
-			tx.vm.ctx.Log.Error("Failed to fund utxo %s due to %s", utxo.InputID(), err)
-			return
->>>>>>> 896cafdc
 		}
 	}
 
 	if err := tx.setStatus(choices.Accepted); err != nil {
 		tx.vm.ctx.Log.Error("Failed to accept tx %s due to %s", tx.txID, err)
-		return
+		return err
 	}
 
 	txID := tx.ID()
 	commitBatch, err := tx.vm.db.CommitBatch()
 	if err != nil {
 		tx.vm.ctx.Log.Error("Failed to calculate CommitBatch for %s due to %s", txID, err)
-<<<<<<< HEAD
-		return err
-=======
-		tx.setStatus(choices.Processing)
-		return
->>>>>>> 896cafdc
+		return err
 	}
 
 	if err := tx.ExecuteWithSideEffects(tx.vm, commitBatch); err != nil {
 		tx.vm.ctx.Log.Error("Failed to commit accept %s due to %s", txID, err)
-<<<<<<< HEAD
-		return err
-=======
-		tx.setStatus(choices.Processing)
-		return
->>>>>>> 896cafdc
+		return err
 	}
 
 	tx.vm.ctx.Log.Verbo("Accepted Tx: %s", txID)
