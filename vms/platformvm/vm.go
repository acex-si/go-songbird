--- conflicted
+++ resolved
@@ -589,174 +589,7 @@
 }
 
 // BuildBlock builds a block to be added to consensus
-<<<<<<< HEAD
-func (vm *VM) BuildBlock() (snowman.Block, error) {
-	vm.Ctx.Log.Debug("in BuildBlock")
-	// TODO: Add PreferredHeight() to core.snowmanVM
-	preferredHeight, err := vm.preferredHeight()
-	if err != nil {
-		return nil, fmt.Errorf("couldn't get preferred block's height: %w", err)
-	}
-
-	preferredID := vm.Preferred()
-
-	// If there are pending decision txs, build a block with a batch of them
-	if len(vm.unissuedDecisionTxs) > 0 {
-		numTxs := BatchSize
-		if numTxs > len(vm.unissuedDecisionTxs) {
-			numTxs = len(vm.unissuedDecisionTxs)
-		}
-		var txs []*Tx
-		txs, vm.unissuedDecisionTxs = vm.unissuedDecisionTxs[:numTxs], vm.unissuedDecisionTxs[numTxs:]
-		blk, err := vm.newStandardBlock(preferredID, preferredHeight+1, txs)
-		if err != nil {
-			vm.resetTimer()
-			return nil, err
-		}
-		if err := blk.Verify(); err != nil {
-			vm.resetTimer()
-			return nil, err
-		}
-		if err := vm.State.PutBlock(vm.DB, blk); err != nil {
-			vm.resetTimer()
-			return nil, err
-		}
-		return blk, vm.DB.Commit()
-	}
-
-	// If there is a pending atomic tx, build a block with it
-	if len(vm.unissuedAtomicTxs) > 0 {
-		tx := vm.unissuedAtomicTxs[0]
-		vm.unissuedAtomicTxs = vm.unissuedAtomicTxs[1:]
-		blk, err := vm.newAtomicBlock(preferredID, preferredHeight+1, *tx)
-		if err != nil {
-			return nil, err
-		}
-		if err := blk.Verify(); err != nil {
-			vm.resetTimer()
-			return nil, err
-		}
-		if err := vm.State.PutBlock(vm.DB, blk); err != nil {
-			return nil, err
-		}
-		return blk, vm.DB.Commit()
-	}
-
-	// Get the preferred block (which we want to build off)
-	preferred, err := vm.getBlock(preferredID)
-	vm.Ctx.Log.AssertNoError(err)
-
-	// The database if the preferred block were to be accepted
-	var db database.Database
-	// The preferred block should always be a decision block
-	if preferred, ok := preferred.(decision); ok {
-		db = preferred.onAccept()
-	} else {
-		return nil, errInvalidBlockType
-	}
-
-	// The chain time if the preferred block were to be committed
-	currentChainTimestamp, err := vm.getTimestamp(db)
-	if err != nil {
-		return nil, err
-	}
-	if !currentChainTimestamp.Before(timer.MaxTime) {
-		return nil, errEndOfTime
-	}
-
-	// If the chain time would be the time for the next primary network staker to leave,
-	// then we create a block that removes the staker and proposes they receive a staker reward
-	tx, err := vm.nextStakerStop(db, constants.PrimaryNetworkID)
-	if err != nil {
-		return nil, err
-	}
-	staker, ok := tx.Tx.UnsignedTx.(TimedTx)
-	if !ok {
-		return nil, fmt.Errorf("expected staker tx to be TimedTx but got %T", tx)
-	}
-	nextValidatorEndtime := staker.EndTime()
-	if currentChainTimestamp.Equal(nextValidatorEndtime) {
-		rewardValidatorTx, err := vm.newRewardValidatorTx(tx.Tx.ID())
-		if err != nil {
-			return nil, err
-		}
-		blk, err := vm.newProposalBlock(preferredID, preferredHeight+1, *rewardValidatorTx)
-		if err != nil {
-			return nil, err
-		}
-		if err := vm.State.PutBlock(vm.DB, blk); err != nil {
-			return nil, err
-		}
-		return blk, vm.DB.Commit()
-	}
-
-	// If local time is >= time of the next staker set change,
-	// propose moving the chain time forward
-	nextStakerChangeTime, err := vm.nextStakerChangeTime(db)
-	if err != nil {
-		return nil, err
-	}
-
-	localTime := vm.clock.Time()
-	if !localTime.Before(nextStakerChangeTime) { // local time is at or after the time for the next staker to start/stop
-		advanceTimeTx, err := vm.newAdvanceTimeTx(nextStakerChangeTime)
-		if err != nil {
-			return nil, err
-		}
-		blk, err := vm.newProposalBlock(preferredID, preferredHeight+1, *advanceTimeTx)
-		if err != nil {
-			return nil, err
-		}
-		if err := vm.State.PutBlock(vm.DB, blk); err != nil {
-			return nil, err
-		}
-		return blk, vm.DB.Commit()
-	}
-
-	truncatedTime := localTime.Truncate(roundInterval)
-	// If the truncated time is before the next staker change time
-	// but more than [catchUpTime] past the local wall clock time
-	// then issue an advanceTime proposal to catch up to wall clock time
-	if truncatedTime.Before(nextStakerChangeTime) && truncatedTime.After(currentChainTimestamp.Add(catchUpTime)) {
-		advanceTimeTx, err := vm.newAdvanceTimeTx(truncatedTime)
-		if err != nil {
-			return nil, err
-		}
-		blk, err := vm.newProposalBlock(preferredID, preferredHeight+1, *advanceTimeTx)
-		if err != nil {
-			return nil, err
-		}
-		if err := vm.State.PutBlock(vm.DB, blk); err != nil {
-			return nil, err
-		}
-		return blk, vm.DB.Commit()
-	}
-
-	// Propose adding a new validator but only if their start time is in the
-	// future relative to local time (plus Delta)
-	syncTime := localTime.Add(Delta)
-	for vm.unissuedProposalTxs.Len() > 0 {
-		tx := vm.unissuedProposalTxs.Remove()
-		utx := tx.UnsignedTx.(TimedTx)
-		if !syncTime.After(utx.StartTime()) {
-			blk, err := vm.newProposalBlock(preferredID, preferredHeight+1, *tx)
-			if err != nil {
-				return nil, err
-			}
-			if err := vm.State.PutBlock(vm.DB, blk); err != nil {
-				return nil, err
-			}
-			return blk, vm.DB.Commit()
-		}
-		vm.Ctx.Log.Debug("dropping tx to add validator because start time too late")
-	}
-
-	vm.Ctx.Log.Debug("BuildBlock returning error (no blocks)")
-	return nil, errNoPendingBlocks
-}
-=======
 func (vm *VM) BuildBlock() (snowman.Block, error) { return vm.mempool.BuildBlock() }
->>>>>>> bf00c3ce
 
 // ParseBlock implements the snowman.ChainVM interface
 func (vm *VM) ParseBlock(bytes []byte) (snowman.Block, error) {
